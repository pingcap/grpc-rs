// Copyright 2019 TiKV Project Authors. Licensed under Apache-2.0.

use futures::executor::block_on;
use futures::prelude::*;
use grpcio::*;
use grpcio_proto::example::helloworld::*;
use std::sync::atomic::*;
use std::sync::*;
use std::thread::{self, JoinHandle};
use std::time::*;

#[derive(Clone)]
struct PeerService;

<<<<<<< HEAD
    impl Greeter for PeerService {
        fn say_hello(&mut self, ctx: RpcContext<'_>, _: HelloRequest, sink: UnarySink<HelloReply>) {
            let peer = ctx.peer();
            let mut resp = HelloReply::default();
            resp.set_message(peer);
            ctx.spawn(
                sink.success(resp)
                    .map_err(|e| panic!("failed to reply {:?}", e))
                    .map(|_| ()),
            );
        }
=======
impl Greeter for PeerService {
    fn say_hello(&mut self, ctx: RpcContext<'_>, _: HelloRequest, sink: UnarySink<HelloReply>) {
        let peer = ctx.peer();
        let mut resp = HelloReply::default();
        resp.set_message(peer);
        ctx.spawn(
            sink.success(resp)
                .map_err(|e| panic!("failed to reply {:?}", e)),
        );
>>>>>>> 2d0fe3c2
    }
}

#[test]
fn test_peer() {
    let env = Arc::new(EnvBuilder::new().build());
    let service = create_greeter(PeerService);
    let mut server = ServerBuilder::new(env.clone())
        .register_service(service)
        .bind("127.0.0.1", 0)
        .build()
        .unwrap();
    server.start();
    let port = server.bind_addrs().next().unwrap().1;
    let ch = ChannelBuilder::new(env).connect(&format!("127.0.0.1:{}", port));
    let client = GreeterClient::new(ch);

    let req = HelloRequest::default();
    let resp = client.say_hello(&req).unwrap();

    assert!(resp.get_message().contains("127.0.0.1"), "{:?}", resp);
}

#[derive(Clone)]
struct Counter {
    global_counter: Arc<AtomicUsize>,
    local_counter: usize,
}

impl Counter {
    fn incr(&mut self) {
        self.local_counter += 1;
    }

    fn flush(&self) {
        self.global_counter
            .fetch_add(self.local_counter, Ordering::SeqCst);
    }
}

impl Drop for Counter {
    fn drop(&mut self) {
        self.flush();
    }
}

#[test]
fn test_soundness() {
    #[derive(Clone)]
    struct CounterService {
        c: Counter,
    }

    impl Greeter for CounterService {
        fn say_hello(&mut self, ctx: RpcContext<'_>, _: HelloRequest, sink: UnarySink<HelloReply>) {
            self.c.incr();
            let resp = HelloReply::default();
            ctx.spawn(
                sink.success(resp)
                    .map_err(|e| panic!("failed to reply {:?}", e))
                    .map(|_| ()),
            );
        }
    }

    let env = Arc::new(EnvBuilder::new().cq_count(4).build());
    let counter = Arc::new(AtomicUsize::new(0));
    let service = CounterService {
        c: Counter {
            global_counter: counter.clone(),
            local_counter: 0,
        },
    };
    let mut server = ServerBuilder::new(env.clone())
        .register_service(create_greeter(service))
        .bind("127.0.0.1", 0)
        .build()
        .unwrap();
    server.start();
    let port = server.bind_addrs().next().unwrap().1;

    let spawn_reqs = |env| -> JoinHandle<()> {
        let ch = ChannelBuilder::new(env).connect(&format!("127.0.0.1:{}", port));
        let client = GreeterClient::new(ch);
        let mut resps = Vec::with_capacity(3000);
        thread::spawn(move || {
            for _ in 0..3000 {
                resps.push(client.say_hello_async(&HelloRequest::default()).unwrap());
            }
            block_on(futures::future::try_join_all(resps)).unwrap();
        })
    };
    let j1 = spawn_reqs(env.clone());
    let j2 = spawn_reqs(env.clone());
    let j3 = spawn_reqs(env.clone());
    j1.join().unwrap();
    j2.join().unwrap();
    j3.join().unwrap();
    block_on(server.shutdown()).unwrap();
    drop(server);
    drop(env);
    for _ in 0..100 {
        let cnt = counter.load(Ordering::SeqCst);
        if cnt == 9000 {
            return;
        }
        thread::sleep(Duration::from_millis(50));
    }
    assert_eq!(counter.load(Ordering::SeqCst), 9000);
}

#[cfg(unix)]
#[test]
fn test_unix_domain_socket() {
    struct Defer(&'static str);

    impl Drop for Defer {
        fn drop(&mut self) {
            let _ = std::fs::remove_file(self.0);
        }
    }
    let socket_path = Defer("test_socket");

    let env = Arc::new(EnvBuilder::new().build());
    let service = create_greeter(PeerService);

    let mut server = ServerBuilder::new(env.clone())
        .register_service(service)
        .bind(format!("unix:{}", socket_path.0), 0)
        .build()
        .unwrap();
    server.start();
    let ch = ChannelBuilder::new(env).connect(&format!("unix:{}", socket_path.0));
    let client = GreeterClient::new(ch);

    let req = HelloRequest::default();
    let resp = client.say_hello(&req).unwrap();

    assert_eq!(
        resp.get_message(),
        format!("unix:{}", socket_path.0),
        "{:?}",
        resp
    );
}<|MERGE_RESOLUTION|>--- conflicted
+++ resolved
@@ -12,19 +12,6 @@
 #[derive(Clone)]
 struct PeerService;
 
-<<<<<<< HEAD
-    impl Greeter for PeerService {
-        fn say_hello(&mut self, ctx: RpcContext<'_>, _: HelloRequest, sink: UnarySink<HelloReply>) {
-            let peer = ctx.peer();
-            let mut resp = HelloReply::default();
-            resp.set_message(peer);
-            ctx.spawn(
-                sink.success(resp)
-                    .map_err(|e| panic!("failed to reply {:?}", e))
-                    .map(|_| ()),
-            );
-        }
-=======
 impl Greeter for PeerService {
     fn say_hello(&mut self, ctx: RpcContext<'_>, _: HelloRequest, sink: UnarySink<HelloReply>) {
         let peer = ctx.peer();
@@ -32,9 +19,9 @@
         resp.set_message(peer);
         ctx.spawn(
             sink.success(resp)
-                .map_err(|e| panic!("failed to reply {:?}", e)),
+                .map_err(|e| panic!("failed to reply {:?}", e))
+                .map(|_| ()),
         );
->>>>>>> 2d0fe3c2
     }
 }
 
