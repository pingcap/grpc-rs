--- conflicted
+++ resolved
@@ -1,8 +1,4 @@
-<<<<<<< HEAD
-dist: xenial 
-=======
 dist: xenial
->>>>>>> 35e05ad0
 sudo: false
 language: rust
 cache: cargo
@@ -75,19 +71,6 @@
   - export LIBRARY_PATH="$HOME/.cache/lib"
   - export PKG_CONFIG_PATH="$HOME/.cache/lib/pkgconfig"
 
-<<<<<<< HEAD
-addons:
-  apt:
-    sources:
-      - llvm-toolchain-xenial-7
-    packages:
-      - clang-tidy-7
-      - llvm-7-dev
-      - libclang-7-dev
-      - clang-7
-
-=======
->>>>>>> 35e05ad0
 script:
   - rustup component add rustfmt && cargo fmt --all -- --check
   - if [[ $TRAVIS_OS_NAME == "linux" ]]; then scripts/lint-grpc-sys.sh && git diff-index --quiet HEAD; fi
