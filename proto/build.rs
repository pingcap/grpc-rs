// Copyright 2017 PingCAP, Inc.
//
// Licensed under the Apache License, Version 2.0 (the "License");
// you may not use this file except in compliance with the License.
// You may obtain a copy of the License at
//
//     http://www.apache.org/licenses/LICENSE-2.0
//
// Unless required by applicable law or agreed to in writing, software
// distributed under the License is distributed on an "AS IS" BASIS,
// See the License for the specific language governing permissions and
// limitations under the License.

use std::env;

fn main() {
    let out_dir = env::var("OUT_DIR").unwrap();
    let modules = &[
        ("grpc/testing", "testing"),
        ("grpc/health/v1/", "health"),
        ("grpc/example", "example"),
    ];
    for (dir, package) in modules {
        let out_dir = format!("{}/{}", out_dir, package);
        let files: Vec<_> = walkdir::WalkDir::new(format!("proto/{}", dir))
            .into_iter()
            .filter_map(|p| {
                let dent = p.expect("Error happened when search protos");
                if !dent.file_type().is_file() {
                    return None;
                }
<<<<<<< HEAD
=======
                // rust-protobuf is bad at dealing with path, keep it the same style.
>>>>>>> 649f8142
                Some(format!("{}", dent.path().display()).replace('\\', "/"))
            })
            .collect();
        protobuf_build::generate_files(&["proto".to_owned()], &files, &out_dir);
    }
}<|MERGE_RESOLUTION|>--- conflicted
+++ resolved
@@ -29,10 +29,7 @@
                 if !dent.file_type().is_file() {
                     return None;
                 }
-<<<<<<< HEAD
-=======
                 // rust-protobuf is bad at dealing with path, keep it the same style.
->>>>>>> 649f8142
                 Some(format!("{}", dent.path().display()).replace('\\', "/"))
             })
             .collect();
