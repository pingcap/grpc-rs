--- conflicted
+++ resolved
@@ -18,8 +18,6 @@
 protobuf-codec = ["protobuf"]
 static-link = ["grpc-sys/static-link"]
 
-<<<<<<< HEAD
-=======
 [[example]]
 name = "route_guide_client"
 path = "examples/route_guide/client.rs"
@@ -28,15 +26,10 @@
 name = "route_guide_server"
 path = "examples/route_guide/server.rs"
 
->>>>>>> 4be26c7c
 [dev-dependencies]
 futures-cpupool = "0.1"
 serde_json = "1.0"
 serde = "1.0"
 serde_derive = "1.0"
-<<<<<<< HEAD
 grpc-proto = { path = "proto" }
-=======
-grpc-proto = { path = "proto" }
-rand = "0.3"
->>>>>>> 4be26c7c
+rand = "0.3"