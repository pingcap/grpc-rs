--- conflicted
+++ resolved
@@ -18,13 +18,8 @@
 grpcio-sys = { path = "grpc-sys", version = "0.2.1" }
 libc = "0.2"
 futures = "^0.1.15"
-<<<<<<< HEAD
-protobuf = { version = "1.2", optional = true }
+protobuf = { version = "~2.0", optional = true }
 log = "0.4"
-=======
-protobuf = { version = "~2.0", optional = true }
-log = "0.3"
->>>>>>> cba5f6e3
 
 [workspace]
 members = ["proto", "benchmark", "compiler", "interop"]
@@ -54,13 +49,8 @@
 serde_json = "1.0"
 serde = "1.0"
 serde_derive = "1.0"
-<<<<<<< HEAD
-grpcio-proto = { path = "proto", version = "0.2.0" }
+grpcio-proto = { path = "proto", version = "0.3.0" }
 rand = "0.4"
-=======
-grpcio-proto = { path = "proto", version = "0.3.0" }
-rand = "0.3"
->>>>>>> cba5f6e3
 slog = "2.0"
 slog-async = "2.1"
 slog-stdlog = "3.0"
