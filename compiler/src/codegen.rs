// Copyright 2017 PingCAP, Inc.
//
// Licensed under the Apache License, Version 2.0 (the "License");
// you may not use this file except in compliance with the License.
// You may obtain a copy of the License at
//
//     http://www.apache.org/licenses/LICENSE-2.0
//
// Unless required by applicable law or agreed to in writing, software
// distributed under the License is distributed on an "AS IS" BASIS,
// See the License for the specific language governing permissions and
// limitations under the License.

// Copyright (c) 2016, Stepan Koltsov
//
// Permission is hereby granted, free of charge, to any person obtaining
// a copy of this software and associated documentation files (the
// "Software"), to deal in the Software without restriction, including
// without limitation the rights to use, copy, modify, merge, publish,
// distribute, sublicense, and/or sell copies of the Software, and to
// permit persons to whom the Software is furnished to do so, subject to
// the following conditions:
//
// The above copyright notice and this permission notice shall be
// included in all copies or substantial portions of the Software.
//
// THE SOFTWARE IS PROVIDED "AS IS", WITHOUT WARRANTY OF ANY KIND,
// EXPRESS OR IMPLIED, INCLUDING BUT NOT LIMITED TO THE WARRANTIES OF
// MERCHANTABILITY, FITNESS FOR A PARTICULAR PURPOSE AND
// NONINFRINGEMENT. IN NO EVENT SHALL THE AUTHORS OR COPYRIGHT HOLDERS BE
// LIABLE FOR ANY CLAIM, DAMAGES OR OTHER LIABILITY, WHETHER IN AN ACTION
// OF CONTRACT, TORT OR OTHERWISE, ARISING FROM, OUT OF OR IN CONNECTION
// WITH THE SOFTWARE OR THE USE OR OTHER DEALINGS IN THE SOFTWARE.

use std::collections::HashMap;

use protobuf;
use protobuf::compiler_plugin;
use protobuf::descriptor::*;
use protobuf::descriptorx::*;
use protobuf_codegen::code_writer::CodeWriter;

use super::util::{self, fq_grpc, to_snake_case, MethodType};

struct MethodGen<'a> {
    proto: &'a MethodDescriptorProto,
    service_name: String,
    service_path: String,
    root_scope: &'a RootScope<'a>,
}

impl<'a> MethodGen<'a> {
    fn new(
        proto: &'a MethodDescriptorProto,
        service_name: String,
        service_path: String,
        root_scope: &'a RootScope<'a>,
    ) -> MethodGen<'a> {
        MethodGen {
            proto,
            service_name,
            service_path,
            root_scope,
        }
    }

    fn input(&self) -> String {
        format!(
            "super::{}",
            self.root_scope
                .find_message(self.proto.get_input_type())
                .rust_fq_name()
        )
    }

    fn output(&self) -> String {
        format!(
            "super::{}",
            self.root_scope
                .find_message(self.proto.get_output_type())
                .rust_fq_name()
        )
    }

    fn method_type(&self) -> (MethodType, String) {
        match (
            self.proto.get_client_streaming(),
            self.proto.get_server_streaming(),
        ) {
            (false, false) => (MethodType::Unary, fq_grpc("MethodType::Unary")),
            (true, false) => (
                MethodType::ClientStreaming,
                fq_grpc("MethodType::ClientStreaming"),
            ),
            (false, true) => (
                MethodType::ServerStreaming,
                fq_grpc("MethodType::ServerStreaming"),
            ),
            (true, true) => (MethodType::Duplex, fq_grpc("MethodType::Duplex")),
        }
    }

    fn service_name(&self) -> String {
        to_snake_case(&self.service_name)
    }

    fn name(&self) -> String {
        to_snake_case(self.proto.get_name())
    }

    fn fq_name(&self) -> String {
        format!("\"{}/{}\"", self.service_path, &self.proto.get_name())
    }

    fn const_method_name(&self) -> String {
        format!(
            "METHOD_{}_{}",
            self.service_name().to_uppercase(),
            self.name().to_uppercase()
        )
    }

    fn write_definition(&self, w: &mut CodeWriter) {
        let head = format!(
            "const {}: {}<{}, {}> = {} {{",
            self.const_method_name(),
            fq_grpc("Method"),
            self.input(),
            self.output(),
            fq_grpc("Method")
        );
        let pb_mar = format!(
            "{} {{ ser: {}, de: {} }}",
            fq_grpc("Marshaller"),
            fq_grpc("pb_ser"),
            fq_grpc("pb_de")
        );
        w.block(&head, "};", |w| {
            w.field_entry("ty", &self.method_type().1);
            w.field_entry("name", &self.fq_name());
            w.field_entry("req_mar", &pb_mar);
            w.field_entry("resp_mar", &pb_mar);
        });
    }

    // Method signatures
    fn unary(&self, method_name: &str) -> String {
        format!(
            "{}(&self, req: &{}) -> {}<{}>",
            method_name,
            self.input(),
            fq_grpc("Result"),
            self.output()
        )
    }

    fn unary_opt(&self, method_name: &str) -> String {
        format!(
            "{}_opt(&self, req: &{}, opt: {}) -> {}<{}>",
            method_name,
            self.input(),
            fq_grpc("CallOption"),
            fq_grpc("Result"),
            self.output()
        )
    }

    fn unary_async(&self, method_name: &str) -> String {
        format!(
            "{}_async(&self, req: &{}) -> {}<{}<{}>>",
            method_name,
            self.input(),
            fq_grpc("Result"),
            fq_grpc("ClientUnaryReceiver"),
            self.output()
        )
    }

    fn unary_async_opt(&self, method_name: &str) -> String {
        format!(
            "{}_async_opt(&self, req: &{}, opt: {}) -> {}<{}<{}>>",
            method_name,
            self.input(),
            fq_grpc("CallOption"),
            fq_grpc("Result"),
            fq_grpc("ClientUnaryReceiver"),
            self.output()
        )
    }

    fn client_streaming(&self, method_name: &str) -> String {
        format!(
            "{}(&self) -> {}<({}<{}>, {}<{}>)>",
            method_name,
            fq_grpc("Result"),
            fq_grpc("ClientCStreamSender"),
            self.input(),
            fq_grpc("ClientCStreamReceiver"),
            self.output()
        )
    }

    fn client_streaming_opt(&self, method_name: &str) -> String {
        format!(
            "{}_opt(&self, opt: {}) -> {}<({}<{}>, {}<{}>)>",
            method_name,
            fq_grpc("CallOption"),
            fq_grpc("Result"),
            fq_grpc("ClientCStreamSender"),
            self.input(),
            fq_grpc("ClientCStreamReceiver"),
            self.output()
        )
    }

    fn server_streaming(&self, method_name: &str) -> String {
        format!(
            "{}(&self, req: &{}) -> {}<{}<{}>>",
            method_name,
            self.input(),
            fq_grpc("Result"),
            fq_grpc("ClientSStreamReceiver"),
            self.output()
        )
    }

    fn server_streaming_opt(&self, method_name: &str) -> String {
        format!(
            "{}_opt(&self, req: &{}, opt: {}) -> {}<{}<{}>>",
            method_name,
            self.input(),
            fq_grpc("CallOption"),
            fq_grpc("Result"),
            fq_grpc("ClientSStreamReceiver"),
            self.output()
        )
    }

    fn duplex_streaming(&self, method_name: &str) -> String {
        format!(
            "{}(&self) -> {}<({}<{}>, {}<{}>)>",
            method_name,
            fq_grpc("Result"),
            fq_grpc("ClientDuplexSender"),
            self.input(),
            fq_grpc("ClientDuplexReceiver"),
            self.output()
        )
    }

    fn duplex_streaming_opt(&self, method_name: &str) -> String {
        format!(
            "{}_opt(&self, opt: {}) -> {}<({}<{}>, {}<{}>)>",
            method_name,
            fq_grpc("CallOption"),
            fq_grpc("Result"),
            fq_grpc("ClientDuplexSender"),
            self.input(),
            fq_grpc("ClientDuplexReceiver"),
            self.output()
        )
    }

    fn write_client(&self, w: &mut CodeWriter) {
        let method_name = self.name();
        match self.method_type().0 {
            // Unary
            MethodType::Unary => {
                w.pub_fn(&self.unary_opt(&method_name), |w| {
                    w.write_line(&format!(
                        "self.client.unary_call(&{}, req, opt)",
                        self.const_method_name()
                    ));
                });
                w.write_line("");

                w.pub_fn(&self.unary(&method_name), |w| {
                    w.write_line(&format!(
                        "self.{}_opt(req, {})",
                        method_name,
                        fq_grpc("CallOption::default()")
                    ));
                });
                w.write_line("");

                w.pub_fn(&self.unary_async_opt(&method_name), |w| {
                    w.write_line(&format!(
                        "self.client.unary_call_async(&{}, req, opt)",
                        self.const_method_name()
                    ));
                });
                w.write_line("");

                w.pub_fn(&self.unary_async(&method_name), |w| {
                    w.write_line(&format!(
                        "self.{}_async_opt(req, {})",
                        method_name,
                        fq_grpc("CallOption::default()")
                    ));
                });
            }

            // Client streaming
            MethodType::ClientStreaming => {
                w.pub_fn(&self.client_streaming_opt(&method_name), |w| {
                    w.write_line(&format!(
                        "self.client.client_streaming(&{}, opt)",
                        self.const_method_name()
                    ));
                });
                w.write_line("");

                w.pub_fn(&self.client_streaming(&method_name), |w| {
                    w.write_line(&format!(
                        "self.{}_opt({})",
                        method_name,
                        fq_grpc("CallOption::default()")
                    ));
                });
            }

            // Server streaming
            MethodType::ServerStreaming => {
                w.pub_fn(&self.server_streaming_opt(&method_name), |w| {
                    w.write_line(&format!(
                        "self.client.server_streaming(&{}, req, opt)",
                        self.const_method_name()
                    ));
                });
                w.write_line("");

                w.pub_fn(&self.server_streaming(&method_name), |w| {
                    w.write_line(&format!(
                        "self.{}_opt(req, {})",
                        method_name,
                        fq_grpc("CallOption::default()")
                    ));
                });
            }

            // Duplex streaming
            MethodType::Duplex => {
                w.pub_fn(&self.duplex_streaming_opt(&method_name), |w| {
                    w.write_line(&format!(
                        "self.client.duplex_streaming(&{}, opt)",
                        self.const_method_name()
                    ));
                });
                w.write_line("");

                w.pub_fn(&self.duplex_streaming(&method_name), |w| {
                    w.write_line(&format!(
                        "self.{}_opt({})",
                        method_name,
                        fq_grpc("CallOption::default()")
                    ));
                });
            }
        };
    }

    fn write_service(&self, w: &mut CodeWriter) {
        let req_stream_type = format!("{}<{}>", fq_grpc("RequestStream"), self.input());
        let (req, req_type, resp_type) = match self.method_type().0 {
            MethodType::Unary => ("req", self.input(), "UnarySink"),
            MethodType::ClientStreaming => ("stream", req_stream_type, "ClientStreamingSink"),
            MethodType::ServerStreaming => ("req", self.input(), "ServerStreamingSink"),
            MethodType::Duplex => ("stream", req_stream_type, "DuplexSink"),
        };
        let sig = format!(
            "{}(&mut self, ctx: {}, {}: {}, sink: {}<{}>)",
            self.name(),
            fq_grpc("RpcContext"),
            req,
            req_type,
            fq_grpc(resp_type),
            self.output()
        );
        w.fn_def(&sig);
    }

    fn write_bind(&self, w: &mut CodeWriter) {
        let add = match self.method_type().0 {
            MethodType::Unary => "add_unary_handler",
            MethodType::ClientStreaming => "add_client_streaming_handler",
            MethodType::ServerStreaming => "add_server_streaming_handler",
            MethodType::Duplex => "add_duplex_streaming_handler",
        };
        w.block(
            &format!(
                "builder = builder.{}(&{}, move |ctx, req, resp| {{",
                add,
                self.const_method_name()
            ),
            "});",
            |w| {
                w.write_line(&format!("instance.{}(ctx, req, resp)", self.name()));
            },
        );
    }
}

struct ServiceGen<'a> {
    proto: &'a ServiceDescriptorProto,
    methods: Vec<MethodGen<'a>>,
}

impl<'a> ServiceGen<'a> {
    fn new(
        proto: &'a ServiceDescriptorProto,
        file: &FileDescriptorProto,
        root_scope: &'a RootScope,
    ) -> ServiceGen<'a> {
        let service_path = if file.get_package().is_empty() {
            format!("/{}", proto.get_name())
        } else {
            format!("/{}.{}", file.get_package(), proto.get_name())
        };
        let methods = proto
            .get_method()
            .into_iter()
            .map(|m| {
                MethodGen::new(
                    m,
                    util::to_camel_case(proto.get_name()),
                    service_path.clone(),
                    root_scope,
                )
            }).collect();

        ServiceGen { proto, methods }
    }

    fn service_name(&self) -> String {
        util::to_camel_case(self.proto.get_name())
    }

    fn client_name(&self) -> String {
        format!("{}Client", self.service_name())
    }

    fn write_client(&self, w: &mut CodeWriter) {
<<<<<<< HEAD
        w.derive(&["Clone"]);
=======
        w.write_line("#[derive(Clone)]");
>>>>>>> d3a9f675
        w.pub_struct(&self.client_name(), |w| {
            w.field_decl("client", "::grpcio::Client");
        });

        w.write_line("");

        w.impl_self_block(&self.client_name(), |w| {
            w.pub_fn("new(channel: ::grpcio::Channel) -> Self", |w| {
                w.expr_block(&self.client_name(), |w| {
                    w.field_entry("client", "::grpcio::Client::new(channel)");
                });
            });

            for method in &self.methods {
                w.write_line("");
                method.write_client(w);
            }

            w.pub_fn(
                "spawn<F>(&self, f: F) where F: ::futures::Future<Item = (), \
                 Error = ()> + Send + 'static",
                |w| {
                    w.write_line("self.client.spawn(f)");
                },
            )
        });
    }

    fn write_server(&self, w: &mut CodeWriter) {
        w.pub_trait(&self.service_name(), |w| {
            for method in &self.methods {
                method.write_service(w);
            }
        });

        w.write_line("");

        let s = format!(
            "create_{}<S: {} + Send + Clone + 'static>(s: S) -> {}",
            to_snake_case(&self.service_name()),
            self.service_name(),
            fq_grpc("Service")
        );
        w.pub_fn(&s, |w| {
            w.write_line("let mut builder = ::grpcio::ServiceBuilder::new();");
            for method in &self.methods {
                w.write_line("let mut instance = s.clone();");
                method.write_bind(w);
            }
            w.write_line("builder.build()");
        });
    }

    fn write_method_definitions(&self, w: &mut CodeWriter) {
        for (i, method) in self.methods.iter().enumerate() {
            if i != 0 {
                w.write_line("");
            }

            method.write_definition(w);
        }
    }

    fn write(&self, w: &mut CodeWriter) {
        self.write_method_definitions(w);
        w.write_line("");
        self.write_client(w);
        w.write_line("");
        self.write_server(w);
    }
}

fn gen_file(
    file: &FileDescriptorProto,
    root_scope: &RootScope,
) -> Option<compiler_plugin::GenResult> {
    if file.get_service().is_empty() {
        return None;
    }

    let base = protobuf::descriptorx::proto_path_to_rust_mod(file.get_name());

    let mut v = Vec::new();
    {
        let mut w = CodeWriter::new(&mut v);
        w.write_generated();

        for service in file.get_service() {
            w.write_line("");
            ServiceGen::new(service, file, root_scope).write(&mut w);
        }
    }

    Some(compiler_plugin::GenResult {
        name: base + "_grpc.rs",
        content: v,
    })
}

pub fn gen(
    file_descriptors: &[FileDescriptorProto],
    files_to_generate: &[String],
) -> Vec<compiler_plugin::GenResult> {
    let files_map: HashMap<&str, &FileDescriptorProto> =
        file_descriptors.iter().map(|f| (f.get_name(), f)).collect();

    let root_scope = RootScope { file_descriptors };

    let mut results = Vec::new();

    for file_name in files_to_generate {
        let file = files_map[&file_name[..]];

        if file.get_service().is_empty() {
            continue;
        }

        results.extend(gen_file(file, &root_scope).into_iter());
    }

    results
}

pub fn protoc_gen_grpc_rust_main() {
    compiler_plugin::plugin_main(gen);
}<|MERGE_RESOLUTION|>--- conflicted
+++ resolved
@@ -440,11 +440,7 @@
     }
 
     fn write_client(&self, w: &mut CodeWriter) {
-<<<<<<< HEAD
-        w.derive(&["Clone"]);
-=======
         w.write_line("#[derive(Clone)]");
->>>>>>> d3a9f675
         w.pub_struct(&self.client_name(), |w| {
             w.field_decl("client", "::grpcio::Client");
         });
