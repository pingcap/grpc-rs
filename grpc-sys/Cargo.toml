[package]
name = "grpcio-sys"
version = "0.7.1"
authors = ["The TiKV Project Developers"]
license = "Apache-2.0"
keywords = ["grpc", "bindings"]
repository = "https://github.com/tikv/grpc-rs"
homepage = "https://github.com/tikv/grpc-rs"
documentation = "https://docs.rs/grpcio-sys"
description = "FFI bindings to gRPC c core library"
categories = ["external-ffi-bindings", "network-programming"]
build = "build.rs"
edition = "2018"
exclude = [
    "grpc/doc/*",
    "grpc/etc/*",
    "grpc/examples/*",
    "grpc/Makefile",
    "grpc/templates/*",
    "grpc/src/android/*",
    "grpc/src/csharp/*",
    "grpc/src/node/*",
    "grpc/src/objective-c/*",
    "grpc/src/php/*",
    "grpc/src/python/*",
    "grpc/src/ruby/*",
    "grpc/test/core/end2end/*",
    "grpc/third_party/zlib/*",
    "grpc/third_party/abseil-cpp/absl/time/internal/cctz/testdata",
    "grpc/third_party/benchmark/*",
    "grpc/third_party/bloaty/*",
    "grpc/third_party/boringssl-with-bazel/*",
    "grpc/third_party/libuv/*",
    "grpc/third_party/gflags/*",
    "grpc/third_party/googletest/*",
    "grpc/third_party/objective_c/*",
    "grpc/third_party/protobuf/*",
    "grpc/third_party/toolchans/*",
    "grpc/third_party/envoy-api/*",
    "grpc/third_party/googleapis/*",
    "grpc/third_party/protoc-gen-validate/*",
    "grpc/third_party/udpa/*",
    "grpc/tools/run_tests/generated/*",
    "grpc/test/core/",
    "!grpc/test/core/security/*.cc",
    "!grpc/test/core/util/cmdline.cc",
    "grpc/test/cpp",
]

[dependencies]
libc = "0.2"
openssl-sys = { version = "0.9", optional = true, features = ["vendored"] }
libz-sys = { version = "1.0.25", features = ["static"] }

[features]
default = ["use-bindgen"]
secure = []
openssl = ["secure"]
openssl-vendored = ["openssl", "openssl-sys"]
no-omit-frame-pointer = []
# If this feature is disabled, bindgen will not be used and the previously generated bindings will
# be compiled instead. This only work for the supported targets and will make compilation fails for
# the other ones.
use-bindgen = ["bindgen"]

[build-dependencies]
cc = "1.0"
cmake = "0.1"
pkg-config = "0.3"
walkdir = "2.2.9"
# Because of rust-lang/cargo#5237, bindgen should not be upgraded util a minor or major release.
<<<<<<< HEAD
bindgen = { version = "0.51.0", default-features = false, optional = true }
=======
bindgen = { version = "0.56.0", default-features = false, features = ["runtime"] }
>>>>>>> 29448396
boringssl-src = "0.1.0"<|MERGE_RESOLUTION|>--- conflicted
+++ resolved
@@ -69,9 +69,5 @@
 pkg-config = "0.3"
 walkdir = "2.2.9"
 # Because of rust-lang/cargo#5237, bindgen should not be upgraded util a minor or major release.
-<<<<<<< HEAD
-bindgen = { version = "0.51.0", default-features = false, optional = true }
-=======
-bindgen = { version = "0.56.0", default-features = false, features = ["runtime"] }
->>>>>>> 29448396
+bindgen = { version = "0.56.0", default-features = false, optional = true, features = ["runtime"] }
 boringssl-src = "0.1.0"