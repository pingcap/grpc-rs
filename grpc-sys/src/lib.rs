// Copyright 2017 PingCAP, Inc.
//
// Licensed under the Apache License, Version 2.0 (the "License");
// you may not use this file except in compliance with the License.
// You may obtain a copy of the License at
//
//     http://www.apache.org/licenses/LICENSE-2.0
//
// Unless required by applicable law or agreed to in writing, software
// distributed under the License is distributed on an "AS IS" BASIS,
// See the License for the specific language governing permissions and
// limitations under the License.

#![cfg_attr(feature = "dev", feature(plugin))]
#![cfg_attr(feature = "dev", plugin(clippy))]
#![cfg_attr(not(feature = "dev"), allow(unknown_lints))]

extern crate libc;

use libc::{c_char, c_int, c_uint, c_void, int32_t, int64_t, size_t, uint32_t};
use std::time::Duration;

#[derive(Clone, Copy)]
#[repr(C)]
pub enum GprClockType {
    Monotonic = 0,
    Realtime,
    Precise,
    Timespan,
}

#[derive(Clone, Copy)]
#[repr(C)]
pub struct GprTimespec {
    pub tv_sec: int64_t,
    pub tv_nsec: int32_t,
    pub clock_type: GprClockType,
}

impl GprTimespec {
    pub fn inf_future() -> GprTimespec {
        unsafe { gpr_inf_future(GprClockType::Realtime) }
    }
}

impl From<Duration> for GprTimespec {
    fn from(dur: Duration) -> GprTimespec {
        GprTimespec {
            tv_sec: dur.as_secs() as int64_t,
            tv_nsec: dur.subsec_nanos() as int32_t,
            clock_type: GprClockType::Timespan,
        }
    }
}

#[repr(C)]
#[derive(Debug, PartialEq, Clone, Copy)]
pub enum GrpcStatusCode {
    Ok = 0,
    Cancelled = 1,
    Unknown = 2,
    InvalidArgument = 3,
    DeadlineExceeded = 4,
    NotFound = 5,
    AlreadyExists = 6,
    PermissionDenied = 7,
    Unauthenticated = 16,
    ResourceExhausted = 8,
    FailedPrecondition = 9,
    Aborted = 10,
    OutOfRange = 11,
    Unimplemented = 12,
    Internal = 13,
    Unavailable = 14,
    DataLoss = 15,
}

impl From<i32> for GrpcStatusCode {
    fn from(code: i32) -> GrpcStatusCode {
        match code {
            0 => GrpcStatusCode::Ok,
            1 => GrpcStatusCode::Cancelled,
            3 => GrpcStatusCode::InvalidArgument,
            4 => GrpcStatusCode::DeadlineExceeded,
            5 => GrpcStatusCode::NotFound,
            6 => GrpcStatusCode::AlreadyExists,
            7 => GrpcStatusCode::PermissionDenied,
            16 => GrpcStatusCode::Unauthenticated,
            8 => GrpcStatusCode::ResourceExhausted,
            9 => GrpcStatusCode::FailedPrecondition,
            10 => GrpcStatusCode::Aborted,
            11 => GrpcStatusCode::OutOfRange,
            12 => GrpcStatusCode::Unimplemented,
            13 => GrpcStatusCode::Internal,
            14 => GrpcStatusCode::Unavailable,
            15 => GrpcStatusCode::DataLoss,
            _ => GrpcStatusCode::Unknown,
        }
    }
}

#[repr(C)]
#[derive(Debug, PartialEq)]
pub enum GrpcCallStatus {
    Ok = 0,
    Error,
    ErrorNotOnServer,
    ErrorNotOnClient,
    ErrorAlreadyAccepted,
    ErrorAlreadyInvoked,
    ErrorNotInvoked,
    ErrorAlreadyFinished,
    ErrorTooManyOperations,
    ErrorInvalidFlags,
    ErrorInvalidMetadata,
    ErrorInvalidMessage,
    ErrorNotServerCompletionQueue,
    ErrorBatchTooBig,
    ErrorPayloadTypeMismatch,
}

#[repr(C)]
pub enum GrpcCompletionType {
    QueueShutdown,
    QueueTimeout,
    OpComplete,
}

#[repr(C)]
pub struct GrpcEvent {
    pub event_type: GrpcCompletionType,
    pub success: c_int,
    pub tag: *mut c_void,
}

pub enum GrpcChannelArgs {}

#[repr(C)]
pub enum GrpcConnectivityState {
    Init = -1,
    Idle,
    Connecting,
    Ready,
    TransientFailure,
    Shutdown,
}

#[repr(C)]
pub enum GrpcCompressionLevel {
    None = 0,
    Low,
    Med,
    High,
}

#[repr(C)]
pub enum GrpcServerRegisterMethodPayloadHandling {
    None,
    ReadInitialByteBuffer,
}

pub const GRPC_INITIAL_METADATA_IDEMPOTENT_REQUEST: uint32_t = 0x00000010;
pub const GRPC_INITIAL_METADATA_WAIT_FOR_READY: uint32_t = 0x00000020;
pub const GRPC_INITIAL_METADATA_CACHEABLE_REQUEST: uint32_t = 0x00000040;

pub const GRPC_WRITE_BUFFER_HINT: uint32_t = 0x00000001;
pub const GRPC_WRITE_NO_COMPRESS: uint32_t = 0x00000002;

pub enum GrpcSlice {}
pub enum GrpcMetadataArray {}
pub enum GrpcCallDetails {}
pub enum GrpcCompletionQueue {}
pub enum GrpcChannel {}
pub enum GrpcChannelCredentials {}
pub enum GrpcCall {}
pub enum GrpcByteBuffer {}
pub enum GrpcBatchContext {}
pub enum GrpcServer {}
pub enum GrpcServerCredentials {}
pub enum GrpcRequestCallContext {}

pub const GRPC_MAX_COMPLETION_QUEUE_PLUCKERS: usize = 6;

extern "C" {
    pub fn grpc_init();
    pub fn grpc_shutdown();
    pub fn grpc_version_string() -> *const c_char;

    pub fn grpc_call_details_init(details: *mut GrpcCallDetails);
    pub fn grpc_call_details_destroy(details: *mut GrpcCallDetails);

    pub fn grpc_register_plugin(init: Option<extern "C" fn()>, destroy: Option<extern "C" fn()>);

    pub fn gpr_inf_future(clock_type: GprClockType) -> GprTimespec;
    pub fn gpr_now(clock_type: GprClockType) -> GprTimespec;
    pub fn gpr_time_cmp(lhs: GprTimespec, rhs: GprTimespec) -> c_int;
    pub fn gpr_convert_clock_type(t: GprTimespec, clock_type: GprClockType) -> GprTimespec;

<<<<<<< HEAD
    pub fn gpr_cpu_num_cores() -> usize;
=======
    pub fn gpr_cpu_num_cores() -> c_uint;
>>>>>>> 63197c67

    pub fn grpc_completion_queue_create(reserved: *mut c_void) -> *mut GrpcCompletionQueue;
    pub fn grpc_completion_queue_next(cq: *mut GrpcCompletionQueue,
                                      deadline: GprTimespec,
                                      reserved: *mut c_void)
                                      -> GrpcEvent;
    pub fn grpc_completion_queue_pluck(cq: *mut GrpcCompletionQueue,
                                       tag: *mut c_void,
                                       deadline: GprTimespec,
                                       reversed: *mut c_void)
                                       -> GrpcEvent;
    pub fn grpc_completion_queue_shutdown(cq: *mut GrpcCompletionQueue);
    pub fn grpc_completion_queue_destroy(cq: *mut GrpcCompletionQueue);

    pub fn grpcwrap_channel_args_create(num_args: size_t) -> *mut GrpcChannelArgs;
    pub fn grpcwrap_channel_args_set_string(args: *mut GrpcChannelArgs,
                                            index: size_t,
                                            key: *const c_char,
                                            value: *const c_char);
    pub fn grpcwrap_channel_args_set_integer(args: *mut GrpcChannelArgs,
                                             index: size_t,
                                             key: *const c_char,
                                             value: c_int);
    pub fn grpcwrap_channel_args_destroy(args: *mut GrpcChannelArgs);

    pub fn grpc_channel_check_connectivity_state(channel: *mut GrpcChannel,
                                                 try_to_connect: c_int)
                                                 -> GrpcConnectivityState;
    pub fn grpcwrap_channel_create_call(channel: *mut GrpcChannel,
                                        parent_call: *mut GrpcCall,
                                        propagation_mask: uint32_t,
                                        cq: *mut GrpcCompletionQueue,
                                        method: *const c_char,
                                        method_len: size_t,
                                        host: *const c_char,
                                        host_len: size_t,
                                        deadline: GprTimespec,
                                        reserved: *mut c_void)
                                        -> *mut GrpcCall;
    pub fn grpc_channel_get_target(channel: *mut GrpcChannel) -> *mut c_char;
    pub fn grpc_insecure_channel_create(target: *const c_char,
                                        args: *const GrpcChannelArgs,
                                        reserved: *mut c_void)
                                        -> *mut GrpcChannel;
    pub fn grpc_secure_channel_create(creds: *mut GrpcChannelCredentials,
                                      target: *const c_char,
                                      args: *const GrpcChannelArgs,
                                      reserved: *mut c_void)
                                      -> *mut GrpcChannel;
    pub fn grpc_channel_destroy(channel: *mut GrpcChannel);

    pub fn grpcwrap_batch_context_create() -> *mut GrpcBatchContext;
    pub fn grpcwrap_batch_context_destroy(ctx: *mut GrpcBatchContext);
    pub fn grpcwrap_batch_context_recv_initial_metadata(ctx: *mut GrpcBatchContext)
                                                        -> *const GrpcMetadataArray;
    pub fn grpcwrap_batch_context_recv_message_length(ctx: *mut GrpcBatchContext) -> size_t;
    pub fn grpcwrap_batch_context_recv_message_to_buffer(ctx: *mut GrpcBatchContext,
                                                         buffer: *mut c_char,
                                                         buffer_len: size_t);
    pub fn grpcwrap_batch_context_recv_status_on_client_status(ctx: *mut GrpcBatchContext)
                                                               -> GrpcStatusCode;
    pub fn grpcwrap_batch_context_recv_status_on_client_details(ctx: *mut GrpcBatchContext,
                                                                details_length: *mut size_t)
                                                                -> *const c_char;
    pub fn grpcwrap_batch_context_recv_status_on_client_trailing_metadata
        (ctx: *mut GrpcBatchContext)
         -> *const GrpcMetadataArray;
    pub fn grpcwrap_batch_context_recv_close_on_server_cancelled(ctx: *mut GrpcBatchContext)
                                                                 -> int32_t;

    pub fn grpcwrap_call_start_unary(call: *mut GrpcCall,
                                     ctx: *mut GrpcBatchContext,
                                     send_bufer: *const c_char,
                                     send_buffer_len: size_t,
                                     write_flags: uint32_t,
                                     initial_metadata: *mut GrpcMetadataArray,
                                     initial_metadata_flags: uint32_t,
                                     tag: *mut c_void)
                                     -> GrpcCallStatus;
    pub fn grpcwrap_call_start_client_streaming(call: *mut GrpcCall,
                                                ctx: *mut GrpcBatchContext,
                                                initial_metadata: *mut GrpcMetadataArray,
                                                initial_metadata_flags: uint32_t,
                                                tag: *mut c_void)
                                                -> GrpcCallStatus;
    pub fn grpcwrap_call_start_server_streaming(call: *mut GrpcCall,
                                                ctx: *mut GrpcBatchContext,
                                                send_bufer: *const c_char,
                                                send_buffer_len: size_t,
                                                write_flags: uint32_t,
                                                initial_metadata: *mut GrpcMetadataArray,
                                                initial_metadata_flags: uint32_t,
                                                tag: *mut c_void)
                                                -> GrpcCallStatus;
    pub fn grpcwrap_call_start_duplex_streaming(call: *mut GrpcCall,
                                                ctx: *mut GrpcBatchContext,
                                                initial_metadata: *mut GrpcMetadataArray,
                                                initial_metadata_flags: uint32_t,
                                                tag: *mut c_void)
                                                -> GrpcCallStatus;
    pub fn grpcwrap_call_recv_initial_metadata(call: *mut GrpcCall,
                                               ctx: *mut GrpcBatchContext,
                                               tag: *mut c_void)
                                               -> GrpcCallStatus;
    pub fn grpcwrap_call_send_message(call: *mut GrpcCall,
                                      ctx: *mut GrpcBatchContext,
                                      send_bufer: *const c_char,
                                      send_buffer_len: size_t,
                                      write_flags: uint32_t,
                                      send_empty_initial_metadata: uint32_t,
                                      tag: *mut c_void)
                                      -> GrpcCallStatus;
    pub fn grpcwrap_call_send_close_from_client(call: *mut GrpcCall,
                                                ctx: *mut GrpcBatchContext,
                                                tag: *mut c_void)
                                                -> GrpcCallStatus;
    pub fn grpcwrap_call_send_status_from_server(call: *mut GrpcCall,
                                                 ctx: *mut GrpcBatchContext,
                                                 status: GrpcStatusCode,
                                                 status_details: *const c_char,
                                                 status_details_len: size_t,
                                                 trailing_metadata: *mut GrpcMetadataArray,
                                                 send_empty_metadata: int32_t,
                                                 optional_send_buffer: *const c_char,
                                                 buffer_len: size_t,
                                                 write_flags: uint32_t,
                                                 tag: *mut c_void)
                                                 -> GrpcCallStatus;
    pub fn grpcwrap_call_recv_message(call: *mut GrpcCall,
                                      ctx: *mut GrpcBatchContext,
                                      tag: *mut c_void)
                                      -> GrpcCallStatus;
    pub fn grpcwrap_call_start_serverside(call: *mut GrpcCall,
                                          ctx: *mut GrpcBatchContext,
                                          tag: *mut c_void)
                                          -> GrpcCallStatus;
    pub fn grpcwrap_call_send_initial_metadata(call: *mut GrpcCall,
                                               ctx: *mut GrpcBatchContext,
                                               initial_metadata: *mut GrpcMetadataArray,
                                               tag: *mut c_void)
                                               -> GrpcCallStatus;
    pub fn grpc_call_get_peer(call: *mut GrpcCall) -> *mut c_char;
    pub fn grpc_call_get_target(call: *mut GrpcCall) -> *mut c_char;
    pub fn grpc_call_cancel(call: *mut GrpcCall, reserved: *mut c_void);
    pub fn grpc_call_cancel_with_status(call: *mut GrpcCall,
                                        status: GrpcStatusCode,
                                        description: *const c_char,
                                        reserved: *mut c_void);
    pub fn grpc_call_destroy(call: *mut GrpcCall);

    pub fn grpc_server_register_method(server: *mut GrpcServer,
                                       method: *const c_char,
                                       host: *const c_char,
                                       paylod_handling: GrpcServerRegisterMethodPayloadHandling,
                                       flags: uint32_t)
                                       -> *mut c_void;
    pub fn grpc_server_create(args: *const GrpcChannelArgs,
                              reserved: *mut c_void)
                              -> *mut GrpcServer;
    pub fn grpc_server_register_completion_queue(server: *mut GrpcServer,
                                                 cq: *mut GrpcCompletionQueue,
                                                 reserved: *mut c_void);
    pub fn grpc_server_add_insecure_http2_port(server: *mut GrpcServer,
                                               addr: *const c_char)
                                               -> c_int;
    pub fn grpc_server_add_secure_http2_port(server: *mut GrpcServer,
                                             addr: *const c_char,
                                             creds: *mut GrpcServerCredentials)
                                             -> c_int;
    pub fn grpc_server_start(server: *mut GrpcServer);
    pub fn grpc_server_shutdown_and_notify(server: *mut GrpcServer,
                                           cq: *mut GrpcCompletionQueue,
                                           tag: *mut c_void);
    pub fn grpc_server_cancel_all_calls(server: *mut GrpcServer);
    pub fn grpc_server_destroy(server: *mut GrpcServer);

    pub fn grpcwrap_request_call_context_create() -> *mut GrpcRequestCallContext;
    pub fn grpcwrap_request_call_context_destroy(ctx: *mut GrpcRequestCallContext);
    pub fn grpcwrap_request_call_context_get_call(ctx: *const GrpcRequestCallContext)
                                                  -> *mut GrpcCall;
    pub fn grpcwrap_request_call_context_take_call(ctx: *const GrpcRequestCallContext)
                                                   -> *mut GrpcCall;
    pub fn grpcwrap_request_call_context_method(ctx: *const GrpcRequestCallContext,
                                                len: *mut size_t)
                                                -> *const c_char;
    pub fn grpcwrap_request_call_context_host(ctx: *const GrpcRequestCallContext,
                                              len: *mut size_t)
                                              -> *const c_char;
    pub fn grpcwrap_request_call_context_deadline(ctx: *const GrpcRequestCallContext)
                                                  -> GprTimespec;
    pub fn grpcwrap_request_call_context_metadata(ctx: *const GrpcRequestCallContext)
                                                  -> *const GrpcMetadataArray;
    pub fn grpcwrap_server_request_call(server: *mut GrpcServer,
                                        cq: *mut GrpcCompletionQueue,
                                        ctx: *mut GrpcRequestCallContext,
                                        tag: *mut c_void)
                                        -> GrpcCallStatus;

    pub fn grpcwrap_override_default_ssl_roots(certs: *const c_char);
    pub fn grpcwrap_ssl_credentials_create(root_certs: *const c_char,
                                           cert_chain: *const c_char,
                                           private_key: *const c_char)
                                           -> *mut GrpcChannelCredentials;
    pub fn grpc_channel_credentials_release(credentials: *mut GrpcChannelCredentials);
    pub fn grpcwrap_ssl_server_credentials_create(root_certs: *const c_char,
                                                  cert_chain_array: *mut *const c_char,
                                                  private_key_array: *mut *const c_char,
                                                  num_pairs: size_t,
                                                  force_client_auth: c_int)
                                                  -> *mut GrpcServerCredentials;
    pub fn grpc_server_credentials_release(credentials: *mut GrpcServerCredentials);
}

// TODO: more tests.
#[cfg(test)]
mod tests {
    use std::ptr;

    #[test]
    fn smoke() {
        unsafe {
            super::grpc_init();
            let cq = super::grpc_completion_queue_create(ptr::null_mut());
            super::grpc_completion_queue_destroy(cq);
            super::grpc_shutdown();
        }
    }
}<|MERGE_RESOLUTION|>--- conflicted
+++ resolved
@@ -196,11 +196,7 @@
     pub fn gpr_time_cmp(lhs: GprTimespec, rhs: GprTimespec) -> c_int;
     pub fn gpr_convert_clock_type(t: GprTimespec, clock_type: GprClockType) -> GprTimespec;
 
-<<<<<<< HEAD
-    pub fn gpr_cpu_num_cores() -> usize;
-=======
     pub fn gpr_cpu_num_cores() -> c_uint;
->>>>>>> 63197c67
 
     pub fn grpc_completion_queue_create(reserved: *mut c_void) -> *mut GrpcCompletionQueue;
     pub fn grpc_completion_queue_next(cq: *mut GrpcCompletionQueue,
