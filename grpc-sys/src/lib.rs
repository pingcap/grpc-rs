--- conflicted
+++ resolved
@@ -18,11 +18,6 @@
 extern crate libc;
 
 use libc::{c_char, c_int, c_uint, c_void, int32_t, int64_t, size_t, uint32_t, uint8_t};
-<<<<<<< HEAD
-use std::mem;
-use std::ptr;
-=======
->>>>>>> 94fcfbc7
 use std::time::Duration;
 use std::{mem, slice};
 
@@ -385,34 +380,11 @@
 }
 
 #[repr(C)]
-<<<<<<< HEAD
-#[derive(Clone)]
-pub struct GrpcSliceRaw {
-=======
 pub struct GrpcSlice {
->>>>>>> 94fcfbc7
     ref_count: *mut GrpcSliceRefCount,
     data: GrpcSliceData,
 }
 
-<<<<<<< HEAD
-impl<'a> From<&'a [i8]> for GrpcSliceRaw {
-    fn from(data: &'a [i8]) -> Self {
-        unsafe {
-            grpc_slice_from_copied_buffer(data.as_ptr(), data.len())
-        }
-    }
-}
-
-impl<'a> From<&'a [u8]> for GrpcSliceRaw {
-    fn from(data: &'a [u8]) -> Self {
-        unsafe {
-            grpc_slice_from_copied_buffer(data.as_ptr() as _, data.len())
-        }
-    }
-}
-
-=======
 impl GrpcSlice {
     pub fn with_capacity(len: usize) -> Self {
         unsafe { grpc_slice_malloc(len) }
@@ -463,7 +435,6 @@
     }
 }
 
->>>>>>> 94fcfbc7
 #[repr(C)]
 pub union GrpcByteBufferReaderCurrent {
     index: c_uint,
@@ -476,62 +447,6 @@
     current: GrpcByteBufferReaderCurrent,
 }
 
-<<<<<<< HEAD
-impl<'a> From<&'a mut GrpcByteBuffer> for GrpcByteBufferReader {
-    fn from(src: &'a mut GrpcByteBuffer) -> Self {
-        let mut reader;
-        unsafe {
-            reader = mem::zeroed();
-            let init_result = grpc_byte_buffer_reader_init(&mut reader, src.raw);
-            assert_eq!(init_result, 1);
-        }
-        reader
-    }
-}
-
-/// A light wrapper with constructor, destructor for
-/// [GrpcByteBufferRaw]
-pub struct GrpcByteBuffer {
-    pub raw: *mut GrpcByteBufferRaw,
-}
-
-impl Default for GrpcByteBuffer {
-    fn default() -> Self {
-        unsafe {
-            GrpcByteBuffer {
-                raw: grpc_raw_byte_buffer_create(ptr::null(), 0),
-            }
-        }
-    }
-}
-
-impl<'a> From<&'a [GrpcSliceRaw]> for GrpcByteBuffer {
-    fn from(slice: &'a [GrpcSliceRaw]) -> Self {
-        unsafe {
-            GrpcByteBuffer {
-                raw: grpc_raw_byte_buffer_create(slice.as_ptr(), slice.len()),
-            }
-        }
-    }
-}
-
-impl Clone for GrpcByteBuffer {
-    fn clone(&self) -> Self {
-        unsafe {
-            GrpcByteBuffer {
-                raw: grpc_byte_buffer_copy(self.raw),
-            }
-        }
-    }
-}
-
-impl Drop for GrpcByteBuffer {
-    fn drop(&mut self) {
-        unsafe { grpc_byte_buffer_destroy(self.raw) }
-    }
-}
-
-=======
 impl GrpcByteBufferReader {
     pub fn len(&self) -> usize {
         unsafe { grpc_byte_buffer_length(self.buffer_out) }
@@ -551,7 +466,6 @@
     }
 }
 
->>>>>>> 94fcfbc7
 pub const GRPC_INITIAL_METADATA_IDEMPOTENT_REQUEST: uint32_t = 0x0000_0010;
 pub const GRPC_INITIAL_METADATA_WAIT_FOR_READY: uint32_t = 0x0000_0020;
 pub const GRPC_INITIAL_METADATA_CACHEABLE_REQUEST: uint32_t = 0x0000_0040;
@@ -576,15 +490,6 @@
 pub const GRPC_MAX_COMPLETION_QUEUE_PLUCKERS: usize = 6;
 
 extern "C" {
-<<<<<<< HEAD
-    pub fn grpc_slice_from_copied_buffer(source: *const c_char, len: size_t) -> GrpcSliceRaw;
-    pub fn grpc_raw_byte_buffer_create(
-        source: *const GrpcSliceRaw,
-        len: size_t,
-    ) -> *mut GrpcByteBufferRaw;
-    pub fn grpc_slice_unref(slice: GrpcSliceRaw);
-    pub fn grpc_byte_buffer_copy(original: *const GrpcByteBufferRaw) -> *mut GrpcByteBufferRaw;
-=======
     // for slice
     pub fn grpcwrap_slice_copy(slice: *const GrpcSlice) -> GrpcSlice;
     pub fn grpcwrap_slice_ref(slice: *const GrpcSlice) -> GrpcSlice;
@@ -596,7 +501,6 @@
     pub fn grpc_slice_unref(slice: GrpcSlice);
     pub fn grpc_byte_buffer_copy(slice: *const GrpcByteBuffer) -> *mut GrpcByteBuffer;
     // end for slice
->>>>>>> 94fcfbc7
 
     pub fn grpc_init();
     pub fn grpc_shutdown();
@@ -672,10 +576,6 @@
     ) -> *mut GrpcChannel;
     pub fn grpc_channel_destroy(channel: *mut GrpcChannel);
 
-<<<<<<< HEAD
-    pub fn grpc_byte_buffer_length(buf: *const GrpcByteBufferRaw) -> size_t;
-    pub fn grpcwrap_slice_length(slice: *const GrpcSliceRaw) -> size_t;
-=======
     pub fn grpc_slice_from_copied_buffer(source: *const c_char, length: size_t) -> GrpcSlice;
     pub fn grpc_byte_buffer_length(buf: *const GrpcByteBuffer) -> size_t;
     pub fn grpc_raw_byte_buffer_create(
@@ -683,7 +583,6 @@
         nslices: size_t,
     ) -> *mut GrpcByteBuffer;
     pub fn grpcwrap_slice_length(slice: *const GrpcSlice) -> size_t;
->>>>>>> 94fcfbc7
     pub fn grpcwrap_slice_raw_offset(
         slice: *const GrpcSliceRaw,
         offset: size_t,
