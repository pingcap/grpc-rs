[package]
name = "benchmark"
version = "0.1.0"

[dependencies]
grpc = { path = ".." }
grpc-proto = { path = "../proto" }
futures = "0.1"
libc = "0.2"
grpc-sys = { path = "../grpc-sys" }
rand = "0.3"
tokio-timer = "0.1"
<<<<<<< HEAD
clap = "2.23"

[[bin]]
name = "qps_worker"
=======
clap = "2.23"
>>>>>>> 867fe48b
<|MERGE_RESOLUTION|>--- conflicted
+++ resolved
@@ -10,11 +10,7 @@
 grpc-sys = { path = "../grpc-sys" }
 rand = "0.3"
 tokio-timer = "0.1"
-<<<<<<< HEAD
 clap = "2.23"
 
 [[bin]]
-name = "qps_worker"
-=======
-clap = "2.23"
->>>>>>> 867fe48b
+name = "qps_worker"