// Copyright 2017 PingCAP, Inc.
//
// Licensed under the Apache License, Version 2.0 (the "License");
// you may not use this file except in compliance with the License.
// You may obtain a copy of the License at
//
//     http://www.apache.org/licenses/LICENSE-2.0
//
// Unless required by applicable law or agreed to in writing, software
// distributed under the License is distributed on an "AS IS" BASIS,
// See the License for the specific language governing permissions and
// limitations under the License.

// TODO: Remove it once Rust's tool_lints is stabilized.
#![cfg_attr(feature = "cargo-clippy", allow(renamed_and_removed_lints))]

use std::sync::atomic::{AtomicBool, Ordering};
use std::sync::Arc;
use std::io::Read;

use futures::{Future, Sink, Stream};
use grpc::{
    self, ClientStreamingSink, DuplexSink, Method, MethodType, RequestStream, RpcContext,
    RpcStatus, RpcStatusCode, ServerStreamingSink, ServiceBuilder, UnarySink, WriteFlags,
    MessageReader,
};
use grpc_proto::testing::messages::{SimpleRequest, SimpleResponse};
use grpc_proto::testing::services_grpc::BenchmarkService;
use grpc_proto::util;

fn gen_resp(req: &SimpleRequest) -> SimpleResponse {
    let payload = util::new_payload(req.get_response_size() as usize);
    let mut resp = SimpleResponse::new();
    resp.set_payload(payload);
    resp
}

#[derive(Clone)]
pub struct Benchmark {
    pub keep_running: Arc<AtomicBool>,
}

impl BenchmarkService for Benchmark {
    fn unary_call(&mut self, ctx: RpcContext, req: SimpleRequest, sink: UnarySink<SimpleResponse>) {
        let f = sink.success(gen_resp(&req));
        let keep_running = self.keep_running.clone();
        spawn!(ctx, keep_running, "unary", f)
    }

    fn streaming_call(
        &mut self,
        ctx: RpcContext,
        stream: RequestStream<SimpleRequest>,
        sink: DuplexSink<SimpleResponse>,
    ) {
        let f = sink.send_all(stream.map(|req| (gen_resp(&req), WriteFlags::default())));
        let keep_running = self.keep_running.clone();
        spawn!(ctx, keep_running, "streaming", f)
    }

    fn streaming_from_client(
        &mut self,
        ctx: RpcContext,
        _: RequestStream<SimpleRequest>,
        sink: ClientStreamingSink<SimpleResponse>,
    ) {
        let f = sink.fail(RpcStatus::new(RpcStatusCode::Unimplemented, None));
        let keep_running = self.keep_running.clone();
        spawn!(ctx, keep_running, "reporting unimplemented method", f)
    }

    fn streaming_from_server(
        &mut self,
        ctx: RpcContext,
        _: SimpleRequest,
        sink: ServerStreamingSink<SimpleResponse>,
    ) {
        let f = sink.fail(RpcStatus::new(RpcStatusCode::Unimplemented, None));
        let keep_running = self.keep_running.clone();
        spawn!(ctx, keep_running, "reporting unimplemented method", f)
    }

    fn streaming_both_ways(
        &mut self,
        ctx: RpcContext,
        _: RequestStream<SimpleRequest>,
        sink: DuplexSink<SimpleResponse>,
    ) {
        let f = sink.fail(RpcStatus::new(RpcStatusCode::Unimplemented, None));
        let keep_running = self.keep_running.clone();
        spawn!(ctx, keep_running, "reporting unimplemented method", f)
    }
}

#[derive(Clone)]
pub struct Generic {
    pub keep_running: Arc<AtomicBool>,
}

impl Generic {
    pub fn streaming_call(
        &self,
        ctx: &RpcContext,
        stream: RequestStream<Vec<u8>>,
        sink: DuplexSink<Vec<u8>>,
    ) {
        let f = sink.send_all(stream.map(|req| (req, WriteFlags::default())));
        let keep_running = self.keep_running.clone();
        spawn!(ctx, keep_running, "streaming", f)
    }
}

#[inline]
#[cfg_attr(feature = "cargo-clippy", allow(ptr_arg))]
pub fn bin_ser(t: &Vec<u8>, buf: &mut Vec<u8>) {
    buf.extend_from_slice(t)
}

#[inline]
pub fn bin_de(mut reader: MessageReader) -> grpc::Result<Vec<u8>> {
    let mut buf = vec![];
<<<<<<< HEAD
    reader.read_to_end_directly(&mut buf);
=======
    reader.read_to_end(&mut buf).unwrap();
>>>>>>> 3cb9de5c
    Ok(buf)
}

pub const METHOD_BENCHMARK_SERVICE_GENERIC_CALL: Method<Vec<u8>, Vec<u8>> = Method {
    ty: MethodType::Duplex,
    name: "/grpc.testing.BenchmarkService/StreamingCall",
    req_mar: ::grpc::Marshaller {
        ser: bin_ser,
        de: bin_de,
    },
    resp_mar: ::grpc::Marshaller {
        ser: bin_ser,
        de: bin_de,
    },
};

pub fn create_generic_service(s: Generic) -> ::grpc::Service {
    ServiceBuilder::new()
        .add_duplex_streaming_handler(
            &METHOD_BENCHMARK_SERVICE_GENERIC_CALL,
            move |ctx, req, resp| s.streaming_call(&ctx, req, resp),
        )
        .build()
}<|MERGE_RESOLUTION|>--- conflicted
+++ resolved
@@ -119,11 +119,7 @@
 #[inline]
 pub fn bin_de(mut reader: MessageReader) -> grpc::Result<Vec<u8>> {
     let mut buf = vec![];
-<<<<<<< HEAD
-    reader.read_to_end_directly(&mut buf);
-=======
     reader.read_to_end(&mut buf).unwrap();
->>>>>>> 3cb9de5c
     Ok(buf)
 }
 
