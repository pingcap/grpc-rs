// Copyright 2019 TiKV Project Authors. Licensed under Apache-2.0.

use std::time::Duration;

use crate::grpc::{
    self, ClientStreamingSink, DuplexSink, RequestStream, RpcContext, RpcStatus,
    ServerStreamingSink, UnarySink, WriteFlags,
};
use futures::prelude::*;
use futures_timer::Delay;

use grpc_proto::testing::empty::Empty;
use grpc_proto::testing::messages::{
    SimpleRequest, SimpleResponse, StreamingInputCallRequest, StreamingInputCallResponse,
    StreamingOutputCallRequest, StreamingOutputCallResponse,
};
use grpc_proto::testing::test_grpc::TestService;
use grpc_proto::util;

#[derive(Clone)]
pub struct InteropTestService;

impl TestService for InteropTestService {
    fn empty_call(&mut self, ctx: RpcContext, _: Empty, resp: UnarySink<Empty>) {
        let res = Empty::default();
        let f = resp
            .success(res)
            .map_err(|e| panic!("failed to send response: {:?}", e))
            .map(|_| ());
        ctx.spawn(f)
    }

    fn unary_call(
        &mut self,
        ctx: RpcContext,
        mut req: SimpleRequest,
        sink: UnarySink<SimpleResponse>,
    ) {
        if req.has_response_status() {
            let code = req.get_response_status().get_code();
            let msg = req.take_response_status().take_message();
            let status = RpcStatus::with_message(code, msg);
            let f = sink
                .fail(status)
                .map_err(|e| panic!("failed to send response: {:?}", e))
                .map(|_| ());
            ctx.spawn(f);
            return;
        }
        let resp_size = req.get_response_size();
        let mut resp = SimpleResponse::default();
        resp.set_payload(util::new_payload(resp_size as usize));
        let f = sink
            .success(resp)
            .map_err(|e| panic!("failed to send response: {:?}", e))
            .map(|_| ());
        ctx.spawn(f)
    }

    fn cacheable_unary_call(
        &mut self,
        _: RpcContext,
        _: SimpleRequest,
        _: UnarySink<SimpleResponse>,
    ) {
        unimplemented!()
    }

    fn streaming_output_call(
        &mut self,
        ctx: RpcContext,
        mut req: StreamingOutputCallRequest,
        mut sink: ServerStreamingSink<StreamingOutputCallResponse>,
    ) {
        let f = async move {
            for param in req.take_response_parameters().into_iter() {
                let mut resp = StreamingOutputCallResponse::default();
                resp.set_payload(util::new_payload(param.get_size() as usize));
                sink.send((resp, WriteFlags::default())).await?;
            }
            sink.close().await?;
            Ok(())
        }
        .map_err(|e: grpcio::Error| panic!("failed to send response: {:?}", e))
        .map(|_| ());
        ctx.spawn(f)
    }

    fn streaming_input_call(
        &mut self,
        ctx: RpcContext,
        mut stream: RequestStream<StreamingInputCallRequest>,
        sink: ClientStreamingSink<StreamingInputCallResponse>,
    ) {
        let f = async move {
            let mut s = 0;
            while let Some(req) = stream.try_next().await? {
                s += req.get_payload().get_body().len();
            }

            let mut resp = StreamingInputCallResponse::default();
            resp.set_aggregated_payload_size(s as i32);
            sink.success(resp).await
        }
        .map_err(|e| match e {
            grpc::Error::RemoteStopped => {}
            e => error!("failed to send streaming input: {:?}", e),
        })
        .map(|_| ());
        ctx.spawn(f)
    }

    fn full_duplex_call(
        &mut self,
        ctx: RpcContext,
        mut stream: RequestStream<StreamingOutputCallRequest>,
        mut sink: DuplexSink<StreamingOutputCallResponse>,
    ) {
        let f = async move {
            while let Some(mut req) = stream.try_next().await? {
                if req.has_response_status() {
                    let code = req.get_response_status().get_code();
                    let msg = req.take_response_status().take_message();
                    let status = RpcStatus::with_message(code, msg);
                    sink.fail(status).await?;
                    return Ok(());
                }

                let mut resp = StreamingOutputCallResponse::default();
                if let Some(param) = req.get_response_parameters().get(0) {
                    resp.set_payload(util::new_payload(param.get_size() as usize));
                }
                // A workaround for timeout_on_sleeping_server test.
                // The request only has 27182 bytes of zeros in payload.
                //
                // Client timeout 1ms is too short for grpcio. The server
                // can response in 1ms. To make the test stable, the server
                // sleeps 1s explicitly.
                if req.get_payload().get_body().len() == 27182
                    && req.get_response_parameters().is_empty()
                    && !req.has_response_status()
                {
                    Delay::new(Duration::from_secs(1)).await;
                }
                sink.send((resp, WriteFlags::default())).await?;
            }
            sink.close().await?;
            Ok(())
        }
        .map_err(|e: grpc::Error| {
            if !matches!(e, grpc::Error::RemoteStopped) {
                error!("failed to handle duplex call: {:?}", e);
            }
        })
        .map(|_| ());
        ctx.spawn(f)
    }

    fn half_duplex_call(
        &mut self,
        _: RpcContext,
        _: RequestStream<StreamingOutputCallRequest>,
        _: DuplexSink<StreamingOutputCallResponse>,
    ) {
        unimplemented!()
    }
<<<<<<< HEAD
=======

    fn unimplemented_call(&mut self, ctx: RpcContext, _: Empty, sink: UnarySink<Empty>) {
        let f = sink
            .fail(RpcStatus::new(RpcStatusCode::UNIMPLEMENTED))
            .map_err(|e| error!("failed to report unimplemented method: {:?}", e))
            .map(|_| ());
        ctx.spawn(f)
    }
>>>>>>> f1d5723f
}<|MERGE_RESOLUTION|>--- conflicted
+++ resolved
@@ -164,15 +164,4 @@
     ) {
         unimplemented!()
     }
-<<<<<<< HEAD
-=======
-
-    fn unimplemented_call(&mut self, ctx: RpcContext, _: Empty, sink: UnarySink<Empty>) {
-        let f = sink
-            .fail(RpcStatus::new(RpcStatusCode::UNIMPLEMENTED))
-            .map_err(|e| error!("failed to report unimplemented method: {:?}", e))
-            .map(|_| ());
-        ctx.spawn(f)
-    }
->>>>>>> f1d5723f
 }