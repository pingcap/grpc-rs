// Copyright 2017 PingCAP, Inc.
//
// Licensed under the Apache License, Version 2.0 (the "License");
// you may not use this file except in compliance with the License.
// You may obtain a copy of the License at
//
//     http://www.apache.org/licenses/LICENSE-2.0
//
// Unless required by applicable law or agreed to in writing, software
// distributed under the License is distributed on an "AS IS" BASIS,
// See the License for the specific language governing permissions and
// limitations under the License.

use std::cell::UnsafeCell;
use std::collections::HashMap;
use std::fmt;
use std::fmt::{Debug, Formatter};
use std::ptr;
use std::sync::atomic::{AtomicBool, Ordering};
use std::sync::Arc;

use futures::{Async, Future, Poll};
use grpc_sys::{self, GrpcCallStatus, GrpcServer};

use async::{CallTag, CqFuture};
use call::server::*;
use call::{MessageReader, Method, MethodType};
use channel::ChannelArgs;
use cq::CompletionQueue;
use env::Environment;
use error::{Error, Result};
use RpcContext;

const DEFAULT_REQUEST_SLOTS_PER_CQ: usize = 1024;

/// An RPC call holder.
#[derive(Clone)]
pub struct Handler<F> {
    method_type: MethodType,
    cb: F,
}

impl<F> Handler<F> {
    pub fn new(method_type: MethodType, cb: F) -> Handler<F> {
        Handler { method_type, cb }
    }
}

pub trait CloneableHandler: Send {
    fn handle(&mut self, ctx: RpcContext, reqs: Option<MessageReader>);
    fn box_clone(&self) -> Box<CloneableHandler>;
    fn method_type(&self) -> MethodType;
}

impl<F: 'static> CloneableHandler for Handler<F>
where
    F: FnMut(RpcContext, Option<MessageReader>) + Send + Clone,
{
    #[inline]
    fn handle(&mut self, ctx: RpcContext, reqs: Option<MessageReader>) {
        (self.cb)(ctx, reqs)
    }

    #[inline]
    fn box_clone(&self) -> Box<CloneableHandler> {
        Box::new(self.clone())
    }

    #[inline]
    fn method_type(&self) -> MethodType {
        self.method_type
    }
}

#[cfg(feature = "secure")]
mod imp {
    use grpc_sys::{self, GrpcServer};

    use credentials::ServerCredentials;

    pub struct Binder {
        pub host: String,
        pub port: u16,
        cred: Option<ServerCredentials>,
    }

    impl Binder {
        pub fn new(host: String, port: u16) -> Binder {
            let cred = None;
            Binder { host, port, cred }
        }

        pub fn with_cred(host: String, port: u16, cred: ServerCredentials) -> Binder {
            let cred = Some(cred);
            Binder { host, port, cred }
        }

        pub unsafe fn bind(&mut self, server: *mut GrpcServer) -> u16 {
            let addr = format!("{}:{}\0", self.host, self.port);
            let port = match self.cred.take() {
                None => grpc_sys::grpc_server_add_insecure_http2_port(server, addr.as_ptr() as _),
                Some(mut cert) => grpc_sys::grpc_server_add_secure_http2_port(
                    server,
                    addr.as_ptr() as _,
                    cert.as_mut_ptr(),
                ),
            };
            port as u16
        }
    }
}

#[cfg(not(feature = "secure"))]
mod imp {
    use grpc_sys::{self, GrpcServer};

    pub struct Binder {
        pub host: String,
        pub port: u16,
    }

    impl Binder {
        pub fn new(host: String, port: u16) -> Binder {
            Binder { host, port }
        }

        pub unsafe fn bind(&mut self, server: *mut GrpcServer) -> u16 {
            let addr = format!("{}:{}\0", self.host, self.port);
            grpc_sys::grpc_server_add_insecure_http2_port(server, addr.as_ptr() as _) as u16
        }
    }
}

use self::imp::Binder;

/// [`Service`] factory in order to configure the properties.
///
/// Use it to build a service which can be registered to a server.
pub struct ServiceBuilder {
    handlers: HashMap<&'static [u8], BoxHandler>,
}

impl ServiceBuilder {
    /// Initialize a new [`ServiceBuilder`].
    pub fn new() -> ServiceBuilder {
        ServiceBuilder {
            handlers: HashMap::new(),
        }
    }

    /// Add a unary RPC call handler.
    pub fn add_unary_handler<Req, Resp, F>(
        mut self,
        method: &Method<Req, Resp>,
        mut handler: F,
    ) -> ServiceBuilder
    where
        Req: 'static,
        Resp: 'static,
        F: FnMut(RpcContext, Req, UnarySink<Resp>) + Send + Clone + 'static,
    {
        let (ser, de) = (method.resp_ser(), method.req_de());
        let h = move |ctx: RpcContext, payload: Option<MessageReader>| {
            execute_unary(ctx, ser, de, payload.unwrap(), &mut handler)
        };
        let ch = Box::new(Handler::new(MethodType::Unary, h));
        self.handlers.insert(method.name.as_bytes(), ch);
        self
    }

    /// Add a client streaming RPC call handler.
    pub fn add_client_streaming_handler<Req, Resp, F>(
        mut self,
        method: &Method<Req, Resp>,
        mut handler: F,
    ) -> ServiceBuilder
    where
        Req: 'static,
        Resp: 'static,
        F: FnMut(RpcContext, RequestStream<Req>, ClientStreamingSink<Resp>)
            + Send
            + Clone
            + 'static,
    {
        let (ser, de) = (method.resp_ser(), method.req_de());
        let h = move |ctx: RpcContext, _: Option<MessageReader>| {
            execute_client_streaming(ctx, ser, de, &mut handler)
        };
        let ch = Box::new(Handler::new(MethodType::ClientStreaming, h));
        self.handlers.insert(method.name.as_bytes(), ch);
        self
    }

    /// Add a server streaming RPC call handler.
    pub fn add_server_streaming_handler<Req, Resp, F>(
        mut self,
        method: &Method<Req, Resp>,
        mut handler: F,
    ) -> ServiceBuilder
    where
        Req: 'static,
        Resp: 'static,
        F: FnMut(RpcContext, Req, ServerStreamingSink<Resp>) + Send + Clone + 'static,
    {
        let (ser, de) = (method.resp_ser(), method.req_de());
        let h = move |ctx: RpcContext, payload: Option<MessageReader>| {
            execute_server_streaming(ctx, ser, de, payload.unwrap(), &mut handler)
        };
        let ch = Box::new(Handler::new(MethodType::ServerStreaming, h));
        self.handlers.insert(method.name.as_bytes(), ch);
        self
    }

    /// Add a duplex streaming RPC call handler.
    pub fn add_duplex_streaming_handler<Req, Resp, F>(
        mut self,
        method: &Method<Req, Resp>,
        mut handler: F,
    ) -> ServiceBuilder
    where
        Req: 'static,
        Resp: 'static,
        F: FnMut(RpcContext, RequestStream<Req>, DuplexSink<Resp>) + Send + Clone + 'static,
    {
        let (ser, de) = (method.resp_ser(), method.req_de());
        let h = move |ctx: RpcContext, _: Option<MessageReader>| {
            execute_duplex_streaming(ctx, ser, de, &mut handler)
        };
        let ch = Box::new(Handler::new(MethodType::Duplex, h));
        self.handlers.insert(method.name.as_bytes(), ch);
        self
    }

    /// Finalize the [`ServiceBuilder`] and build the [`Service`].
    pub fn build(self) -> Service {
        Service {
            handlers: self.handlers,
        }
    }
}

/// A gRPC service.
///
/// Use [`ServiceBuilder`] to build a [`Service`].
pub struct Service {
    handlers: HashMap<&'static [u8], BoxHandler>,
}

/// [`Server`] factory in order to configure the properties.
pub struct ServerBuilder {
    env: Arc<Environment>,
    binders: Vec<Binder>,
    args: Option<ChannelArgs>,
    slots_per_cq: usize,
    handlers: HashMap<&'static [u8], BoxHandler>,
}

impl ServerBuilder {
    /// Initialize a new [`ServerBuilder`].
    pub fn new(env: Arc<Environment>) -> ServerBuilder {
        ServerBuilder {
            env,
            binders: Vec::new(),
            args: None,
            slots_per_cq: DEFAULT_REQUEST_SLOTS_PER_CQ,
            handlers: HashMap::new(),
        }
    }

    /// Bind to an address.
    ///
    /// This function can be called multiple times to bind to multiple ports.
    pub fn bind<S: Into<String>>(mut self, host: S, port: u16) -> ServerBuilder {
        self.binders.push(Binder::new(host.into(), port));
        self
    }

    /// Add additional configuration for each incoming channel.
    #[doc(hidden)]
    pub fn channel_args(mut self, args: ChannelArgs) -> ServerBuilder {
        self.args = Some(args);
        self
    }

    /// Set how many requests a completion queue can handle.
    pub fn requests_slot_per_cq(mut self, slots: usize) -> ServerBuilder {
        self.slots_per_cq = slots;
        self
    }

    /// Register a service.
    pub fn register_service(mut self, service: Service) -> ServerBuilder {
        self.handlers.extend(service.handlers);
        self
    }

    /// Finalize the [`ServerBuilder`] and build the [`Server`].
    pub fn build(mut self) -> Result<Server> {
        let args = self
            .args
            .as_ref()
            .map_or_else(ptr::null, |args| args.as_ptr());
        unsafe {
            let server = grpc_sys::grpc_server_create(args, ptr::null_mut());
            let mut bind_addrs = Vec::with_capacity(self.binders.len());
            for mut binder in self.binders.drain(..) {
                let bind_port = binder.bind(server);
                if bind_port == 0 {
                    grpc_sys::grpc_server_destroy(server);
                    return Err(Error::BindFail(binder.host, binder.port));
                }

                bind_addrs.push((binder.host, bind_port as u16));
            }

            for cq in self.env.completion_queues() {
                let cq_ref = cq.borrow()?;
                grpc_sys::grpc_server_register_completion_queue(
                    server,
                    cq_ref.as_ptr(),
                    ptr::null_mut(),
                );
            }

            Ok(Server {
                env: self.env,
                core: Arc::new(ServerCore {
                    server,
                    shutdown: AtomicBool::new(false),
                    bind_addrs,
                    slots_per_cq: self.slots_per_cq,
                }),
                handlers: self.handlers,
            })
        }
    }
}

#[cfg(feature = "secure")]
mod secure_server {
    use credentials::ServerCredentials;

    use super::{Binder, ServerBuilder};

    impl ServerBuilder {
        /// Bind to an address for secure connection.
        ///
        /// This function can be called multiple times to bind to multiple ports.
        pub fn bind_secure<S: Into<String>>(
            mut self,
            host: S,
            port: u16,
            c: ServerCredentials,
        ) -> ServerBuilder {
            self.binders.push(Binder::with_cred(host.into(), port, c));
            self
        }
    }
}

struct ServerCore {
    server: *mut GrpcServer,
    bind_addrs: Vec<(String, u16)>,
    slots_per_cq: usize,
    shutdown: AtomicBool,
}

impl Drop for ServerCore {
    fn drop(&mut self) {
        unsafe { grpc_sys::grpc_server_destroy(self.server) }
    }
}

unsafe impl Send for ServerCore {}
unsafe impl Sync for ServerCore {}

pub type BoxHandler = Box<CloneableHandler>;

#[derive(Clone)]
pub struct RequestCallContext {
    server: Arc<ServerCore>,
    registry: Arc<UnsafeCell<HashMap<&'static [u8], BoxHandler>>>,
}

impl RequestCallContext {
    /// Users should guarantee the method is always called from the same thread.
    /// TODO: Is there a better way?
    #[inline]
    pub unsafe fn get_handler(&mut self, path: &[u8]) -> Option<&mut BoxHandler> {
        let registry = &mut *self.registry.get();
        registry.get_mut(path)
    }
}

// Apparently, its life time is guaranteed by the ref count, hence is safe to be sent
<<<<<<< HEAD
// to other thread. However it's not `Sync`, as `BoxHandler` is unnecessarily `Sync`.
=======
// to other thread. However it's not `Sync`, as `BoxHandler` is not necessary `Sync`.
>>>>>>> 69380b7d
unsafe impl Send for RequestCallContext {}

/// Request notification of a new call.
pub fn request_call(ctx: RequestCallContext, cq: &CompletionQueue) {
    if ctx.server.shutdown.load(Ordering::Relaxed) {
        return;
    }
    let cq_ref = match cq.borrow() {
        // Shutting down, skip.
        Err(_) => return,
        Ok(c) => c,
    };
    let server_ptr = ctx.server.server;
    let prom = CallTag::request(ctx);
    let request_ptr = prom.request_ctx().unwrap().as_ptr();
    let prom_box = Box::new(prom);
    let tag = Box::into_raw(prom_box);
    let code = unsafe {
        grpc_sys::grpcwrap_server_request_call(
            server_ptr,
            cq_ref.as_ptr(),
            request_ptr,
            tag as *mut _,
        )
    };
    if code != GrpcCallStatus::Ok {
        Box::from(tag);
        panic!("failed to request call: {:?}", code);
    }
}

/// A `Future` that will resolve when shutdown completes.
pub struct ShutdownFuture {
    cq_f: CqFuture<()>,
}

impl Future for ShutdownFuture {
    type Item = ();
    type Error = Error;

    fn poll(&mut self) -> Poll<(), Error> {
        try_ready!(self.cq_f.poll());
        Ok(Async::Ready(()))
    }
}

/// A gRPC server.
///
/// A single server can serve arbitrary number of services and can listen on more than one port.
///
/// Use [`ServerBuilder`] to build a [`Server`].
pub struct Server {
    env: Arc<Environment>,
    core: Arc<ServerCore>,
    handlers: HashMap<&'static [u8], BoxHandler>,
}

impl Server {
    /// Shutdown the server asynchronously.
    pub fn shutdown(&mut self) -> ShutdownFuture {
        let (cq_f, prom) = CallTag::shutdown_pair();
        let prom_box = Box::new(prom);
        let tag = Box::into_raw(prom_box);
        unsafe {
            // Since env still exists, no way can cq been shutdown.
            let cq_ref = self.env.completion_queues()[0].borrow().unwrap();
            grpc_sys::grpc_server_shutdown_and_notify(
                self.core.server,
                cq_ref.as_ptr(),
                tag as *mut _,
            )
        }
        self.core.shutdown.store(true, Ordering::SeqCst);
        ShutdownFuture { cq_f }
    }

    /// Cancel all in-progress calls.
    ///
    /// Only usable after shutdown.
    pub fn cancel_all_calls(&mut self) {
        unsafe { grpc_sys::grpc_server_cancel_all_calls(self.core.server) }
    }

    /// Start the server.
    pub fn start(&mut self) {
        unsafe {
            grpc_sys::grpc_server_start(self.core.server);
            for cq in self.env.completion_queues() {
                // Handlers are Send and Clone, but not Sync. So we need to
                // provide a replica for each completion queue.
                let registry = self
                    .handlers
                    .iter()
                    .map(|(k, v)| (k.to_owned(), v.box_clone()))
                    .collect();
                let rc = RequestCallContext {
                    server: self.core.clone(),
                    registry: Arc::new(UnsafeCell::new(registry)),
                };
                for _ in 0..self.core.slots_per_cq {
                    request_call(rc.clone(), cq);
                }
            }
        }
    }

    /// Get binded addresses.
    pub fn bind_addrs(&self) -> &[(String, u16)] {
        &self.core.bind_addrs
    }
}

impl Drop for Server {
    fn drop(&mut self) {
        // if the server is not shutdown completely, destroy a server will core.
        // TODO: don't wait here
        let f = self.shutdown();
        self.cancel_all_calls();
        let _ = f.wait();
    }
}

impl Debug for Server {
    fn fmt(&self, f: &mut Formatter) -> fmt::Result {
        write!(f, "Server {:?}", self.core.bind_addrs)
    }
}<|MERGE_RESOLUTION|>--- conflicted
+++ resolved
@@ -393,11 +393,7 @@
 }
 
 // Apparently, its life time is guaranteed by the ref count, hence is safe to be sent
-<<<<<<< HEAD
 // to other thread. However it's not `Sync`, as `BoxHandler` is unnecessarily `Sync`.
-=======
-// to other thread. However it's not `Sync`, as `BoxHandler` is not necessary `Sync`.
->>>>>>> 69380b7d
 unsafe impl Send for RequestCallContext {}
 
 /// Request notification of a new call.
