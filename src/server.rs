// Copyright 2017 PingCAP, Inc.
//
// Licensed under the Apache License, Version 2.0 (the "License");
// you may not use this file except in compliance with the License.
// You may obtain a copy of the License at
//
//     http://www.apache.org/licenses/LICENSE-2.0
//
// Unless required by applicable law or agreed to in writing, software
// distributed under the License is distributed on an "AS IS" BASIS,
// See the License for the specific language governing permissions and
// limitations under the License.

use std::cell::UnsafeCell;
use std::collections::HashMap;
use std::fmt;
use std::fmt::{Debug, Formatter};
use std::ptr;
use std::sync::atomic::{AtomicBool, Ordering};
use std::sync::Arc;

use futures::{Async, Future, Poll};
use grpc_sys::{self, GrpcCallStatus, GrpcServer};

use async::{CallTag, CqFuture};
use call::server::*;
use call::{Method, MethodType, MessageReader};
use channel::ChannelArgs;
use cq::CompletionQueue;
use env::Environment;
use error::{Error, Result};
use RpcContext;

const DEFAULT_REQUEST_SLOTS_PER_CQ: usize = 1024;

/// An RPC call holder.
#[derive(Clone)]
pub struct Handler<F> {
    method_type: MethodType,
    cb: F,
}

impl<F> Handler<F> {
    pub fn new(method_type: MethodType, cb: F) -> Handler<F> {
        Handler { method_type, cb }
    }
}

pub trait CloneableHandler: Send {
<<<<<<< HEAD
    fn handle(&self, ctx: RpcContext, reqs: Option<MessageReader>);
=======
    fn handle(&mut self, ctx: RpcContext, reqs: Option<MessageReader>);
>>>>>>> 3cb9de5c
    fn box_clone(&self) -> Box<CloneableHandler>;
    fn method_type(&self) -> MethodType;
}

impl<F: 'static> CloneableHandler for Handler<F>
where
<<<<<<< HEAD
    F: Fn(RpcContext, Option<MessageReader>) + Send + Clone,
{
    #[inline]
    fn handle(&self, ctx: RpcContext, reqs: Option<MessageReader>) {
=======
    F: FnMut(RpcContext, Option<MessageReader>) + Send + Clone,
{
    #[inline]
    fn handle(&mut self, ctx: RpcContext, reqs: Option<MessageReader>) {
>>>>>>> 3cb9de5c
        (self.cb)(ctx, reqs)
    }

    #[inline]
    fn box_clone(&self) -> Box<CloneableHandler> {
        Box::new(self.clone())
    }

    #[inline]
    fn method_type(&self) -> MethodType {
        self.method_type
    }
}

#[cfg(feature = "secure")]
mod imp {
    use grpc_sys::{self, GrpcServer};

    use credentials::ServerCredentials;

    pub struct Binder {
        pub host: String,
        pub port: u16,
        cred: Option<ServerCredentials>,
    }

    impl Binder {
        pub fn new(host: String, port: u16) -> Binder {
            let cred = None;
            Binder { host, port, cred }
        }

        pub fn with_cred(host: String, port: u16, cred: ServerCredentials) -> Binder {
            let cred = Some(cred);
            Binder { host, port, cred }
        }

        pub unsafe fn bind(&mut self, server: *mut GrpcServer) -> u16 {
            let addr = format!("{}:{}\0", self.host, self.port);
            let port = match self.cred.take() {
                None => grpc_sys::grpc_server_add_insecure_http2_port(server, addr.as_ptr() as _),
                Some(mut cert) => grpc_sys::grpc_server_add_secure_http2_port(
                    server,
                    addr.as_ptr() as _,
                    cert.as_mut_ptr(),
                ),
            };
            port as u16
        }
    }
}

#[cfg(not(feature = "secure"))]
mod imp {
    use grpc_sys::{self, GrpcServer};

    pub struct Binder {
        pub host: String,
        pub port: u16,
    }

    impl Binder {
        pub fn new(host: String, port: u16) -> Binder {
            Binder { host, port }
        }

        pub unsafe fn bind(&mut self, server: *mut GrpcServer) -> u16 {
            let addr = format!("{}:{}\0", self.host, self.port);
            grpc_sys::grpc_server_add_insecure_http2_port(server, addr.as_ptr() as _) as u16
        }
    }
}

use self::imp::Binder;

/// [`Service`] factory in order to configure the properties.
///
/// Use it to build a service which can be registered to a server.
pub struct ServiceBuilder {
    handlers: HashMap<&'static [u8], BoxHandler>,
}

impl ServiceBuilder {
    /// Initialize a new [`ServiceBuilder`].
    pub fn new() -> ServiceBuilder {
        ServiceBuilder {
            handlers: HashMap::new(),
        }
    }

    /// Add a unary RPC call handler.
    pub fn add_unary_handler<Req, Resp, F>(
        mut self,
        method: &Method<Req, Resp>,
        mut handler: F,
    ) -> ServiceBuilder
    where
        Req: 'static,
        Resp: 'static,
        F: FnMut(RpcContext, Req, UnarySink<Resp>) + Send + Clone + 'static,
    {
        let (ser, de) = (method.resp_ser(), method.req_de());
        let h =
            move |ctx: RpcContext, payload: Option<MessageReader>|
<<<<<<< HEAD
                execute_unary(ctx, ser, de, payload.unwrap(), &handler);
=======
                execute_unary(ctx, ser, de, payload.unwrap(), &mut handler);
>>>>>>> 3cb9de5c
        let ch = Box::new(Handler::new(MethodType::Unary, h));
        self.handlers.insert(method.name.as_bytes(), ch);
        self
    }

    /// Add a client streaming RPC call handler.
    pub fn add_client_streaming_handler<Req, Resp, F>(
        mut self,
        method: &Method<Req, Resp>,
        mut handler: F,
    ) -> ServiceBuilder
    where
        Req: 'static,
        Resp: 'static,
        F: FnMut(RpcContext, RequestStream<Req>, ClientStreamingSink<Resp>)
            + Send
            + Clone
            + 'static,
    {
        let (ser, de) = (method.resp_ser(), method.req_de());
        let h = move |ctx: RpcContext, _: Option<MessageReader>|
<<<<<<< HEAD
            execute_client_streaming(ctx, ser, de, &handler);
=======
            execute_client_streaming(ctx, ser, de, &mut handler);
>>>>>>> 3cb9de5c
        let ch = Box::new(Handler::new(MethodType::ClientStreaming, h));
        self.handlers.insert(method.name.as_bytes(), ch);
        self
    }

    /// Add a server streaming RPC call handler.
    pub fn add_server_streaming_handler<Req, Resp, F>(
        mut self,
        method: &Method<Req, Resp>,
        mut handler: F,
    ) -> ServiceBuilder
    where
        Req: 'static,
        Resp: 'static,
        F: FnMut(RpcContext, Req, ServerStreamingSink<Resp>) + Send + Clone + 'static,
    {
        let (ser, de) = (method.resp_ser(), method.req_de());
        let h = move |ctx: RpcContext, payload: Option<MessageReader>| {
<<<<<<< HEAD
            execute_server_streaming(ctx, ser, de, payload.unwrap(), &handler)
=======
            execute_server_streaming(ctx, ser, de, payload.unwrap(), &mut handler)
>>>>>>> 3cb9de5c
        };
        let ch = Box::new(Handler::new(MethodType::ServerStreaming, h));
        self.handlers.insert(method.name.as_bytes(), ch);
        self
    }

    /// Add a duplex streaming RPC call handler.
    pub fn add_duplex_streaming_handler<Req, Resp, F>(
        mut self,
        method: &Method<Req, Resp>,
        mut handler: F,
    ) -> ServiceBuilder
    where
        Req: 'static,
        Resp: 'static,
        F: FnMut(RpcContext, RequestStream<Req>, DuplexSink<Resp>) + Send + Clone + 'static,
    {
        let (ser, de) = (method.resp_ser(), method.req_de());
        let h = move |ctx: RpcContext, _: Option<MessageReader>|
<<<<<<< HEAD
            execute_duplex_streaming(ctx, ser, de, &handler);
=======
            execute_duplex_streaming(ctx, ser, de, &mut handler);
>>>>>>> 3cb9de5c
        let ch = Box::new(Handler::new(MethodType::Duplex, h));
        self.handlers.insert(method.name.as_bytes(), ch);
        self
    }

    /// Finalize the [`ServiceBuilder`] and build the [`Service`].
    pub fn build(self) -> Service {
        Service {
            handlers: self.handlers,
        }
    }
}

/// A gRPC service.
///
/// Use [`ServiceBuilder`] to build a [`Service`].
pub struct Service {
    handlers: HashMap<&'static [u8], BoxHandler>,
}

/// [`Server`] factory in order to configure the properties.
pub struct ServerBuilder {
    env: Arc<Environment>,
    binders: Vec<Binder>,
    args: Option<ChannelArgs>,
    slots_per_cq: usize,
    handlers: HashMap<&'static [u8], BoxHandler>,
}

impl ServerBuilder {
    /// Initialize a new [`ServerBuilder`].
    pub fn new(env: Arc<Environment>) -> ServerBuilder {
        ServerBuilder {
            env,
            binders: Vec::new(),
            args: None,
            slots_per_cq: DEFAULT_REQUEST_SLOTS_PER_CQ,
            handlers: HashMap::new(),
        }
    }

    /// Bind to an address.
    ///
    /// This function can be called multiple times to bind to multiple ports.
    pub fn bind<S: Into<String>>(mut self, host: S, port: u16) -> ServerBuilder {
        self.binders.push(Binder::new(host.into(), port));
        self
    }

    /// Add additional configuration for each incoming channel.
    #[doc(hidden)]
    pub fn channel_args(mut self, args: ChannelArgs) -> ServerBuilder {
        self.args = Some(args);
        self
    }

    /// Set how many requests a completion queue can handle.
    pub fn requests_slot_per_cq(mut self, slots: usize) -> ServerBuilder {
        self.slots_per_cq = slots;
        self
    }

    /// Register a service.
    pub fn register_service(mut self, service: Service) -> ServerBuilder {
        self.handlers.extend(service.handlers);
        self
    }

    /// Finalize the [`ServerBuilder`] and build the [`Server`].
    pub fn build(mut self) -> Result<Server> {
        let args = self
            .args
            .as_ref()
            .map_or_else(ptr::null, |args| args.as_ptr());
        unsafe {
            let server = grpc_sys::grpc_server_create(args, ptr::null_mut());
            let mut bind_addrs = Vec::with_capacity(self.binders.len());
            for mut binder in self.binders.drain(..) {
                let bind_port = binder.bind(server);
                if bind_port == 0 {
                    grpc_sys::grpc_server_destroy(server);
                    return Err(Error::BindFail(binder.host, binder.port));
                }

                bind_addrs.push((binder.host, bind_port as u16));
            }

            for cq in self.env.completion_queues() {
                let cq_ref = cq.borrow()?;
                grpc_sys::grpc_server_register_completion_queue(
                    server,
                    cq_ref.as_ptr(),
                    ptr::null_mut(),
                );
            }

            Ok(Server {
                env: self.env,
                core: Arc::new(ServerCore {
                    server,
                    shutdown: AtomicBool::new(false),
                    bind_addrs,
                    slots_per_cq: self.slots_per_cq,
                }),
                handlers: self.handlers,
            })
        }
    }
}

#[cfg(feature = "secure")]
mod secure_server {
    use credentials::ServerCredentials;

    use super::{Binder, ServerBuilder};

    impl ServerBuilder {
        /// Bind to an address for secure connection.
        ///
        /// This function can be called multiple times to bind to multiple ports.
        pub fn bind_secure<S: Into<String>>(
            mut self,
            host: S,
            port: u16,
            c: ServerCredentials,
        ) -> ServerBuilder {
            self.binders.push(Binder::with_cred(host.into(), port, c));
            self
        }
    }
}

struct ServerCore {
    server: *mut GrpcServer,
    bind_addrs: Vec<(String, u16)>,
    slots_per_cq: usize,
    shutdown: AtomicBool,
}

impl Drop for ServerCore {
    fn drop(&mut self) {
        unsafe { grpc_sys::grpc_server_destroy(self.server) }
    }
}

unsafe impl Send for ServerCore {}
unsafe impl Sync for ServerCore {}

pub type BoxHandler = Box<CloneableHandler>;

#[derive(Clone)]
pub struct RequestCallContext {
    server: Arc<ServerCore>,
    registry: Arc<UnsafeCell<HashMap<&'static [u8], BoxHandler>>>,
}

impl RequestCallContext {
    /// Users should guarantee the method is always called from the same thread.
    /// TODO: Is there a better way?
    #[inline]
    pub unsafe fn get_handler(&mut self, path: &[u8]) -> Option<&mut BoxHandler> {
        let registry = &mut *self.registry.get();
        registry.get_mut(path)
    }
}

// Apparently, its life time is guaranteed by the ref count, hence is safe to be sent
// to other thread. However it's not `Sync`, as `BoxHandler` is not necessary `Sync`.
unsafe impl Send for RequestCallContext {}

/// Request notification of a new call.
pub fn request_call(ctx: RequestCallContext, cq: &CompletionQueue) {
    if ctx.server.shutdown.load(Ordering::Relaxed) {
        return;
    }
    let cq_ref = match cq.borrow() {
        // Shutting down, skip.
        Err(_) => return,
        Ok(c) => c,
    };
    let server_ptr = ctx.server.server;
    let prom = CallTag::request(ctx);
    let request_ptr = prom.request_ctx().unwrap().as_ptr();
    let prom_box = Box::new(prom);
    let tag = Box::into_raw(prom_box);
    let code = unsafe {
        grpc_sys::grpcwrap_server_request_call(
            server_ptr,
            cq_ref.as_ptr(),
            request_ptr,
            tag as *mut _,
        )
    };
    if code != GrpcCallStatus::Ok {
        Box::from(tag);
        panic!("failed to request call: {:?}", code);
    }
}

/// A `Future` that will resolve when shutdown completes.
pub struct ShutdownFuture {
    cq_f: CqFuture<()>,
}

impl Future for ShutdownFuture {
    type Item = ();
    type Error = Error;

    fn poll(&mut self) -> Poll<(), Error> {
        try_ready!(self.cq_f.poll());
        Ok(Async::Ready(()))
    }
}

/// A gRPC server.
///
/// A single server can serve arbitrary number of services and can listen on more than one port.
///
/// Use [`ServerBuilder`] to build a [`Server`].
pub struct Server {
    env: Arc<Environment>,
    core: Arc<ServerCore>,
    handlers: HashMap<&'static [u8], BoxHandler>,
}

impl Server {
    /// Shutdown the server asynchronously.
    pub fn shutdown(&mut self) -> ShutdownFuture {
        let (cq_f, prom) = CallTag::shutdown_pair();
        let prom_box = Box::new(prom);
        let tag = Box::into_raw(prom_box);
        unsafe {
            // Since env still exists, no way can cq been shutdown.
            let cq_ref = self.env.completion_queues()[0].borrow().unwrap();
            grpc_sys::grpc_server_shutdown_and_notify(
                self.core.server,
                cq_ref.as_ptr(),
                tag as *mut _,
            )
        }
        self.core.shutdown.store(true, Ordering::SeqCst);
        ShutdownFuture { cq_f }
    }

    /// Cancel all in-progress calls.
    ///
    /// Only usable after shutdown.
    pub fn cancel_all_calls(&mut self) {
        unsafe { grpc_sys::grpc_server_cancel_all_calls(self.core.server) }
    }

    /// Start the server.
    pub fn start(&mut self) {
        unsafe {
            grpc_sys::grpc_server_start(self.core.server);
            for cq in self.env.completion_queues() {
                // Handlers are Send and Clone, but not Sync. So we need to
                // provide a replica for each completion queue.
                let registry = self
                    .handlers
                    .iter()
                    .map(|(k, v)| (k.to_owned(), v.box_clone()))
                    .collect();
                let rc = RequestCallContext {
                    server: self.core.clone(),
                    registry: Arc::new(UnsafeCell::new(registry)),
                };
                for _ in 0..self.core.slots_per_cq {
                    request_call(rc.clone(), cq);
                }
            }
        }
    }

    /// Get binded addresses.
    pub fn bind_addrs(&self) -> &[(String, u16)] {
        &self.core.bind_addrs
    }
}

impl Drop for Server {
    fn drop(&mut self) {
        // if the server is not shutdown completely, destroy a server will core.
        // TODO: don't wait here
        let f = self.shutdown();
        self.cancel_all_calls();
        let _ = f.wait();
    }
}

impl Debug for Server {
    fn fmt(&self, f: &mut Formatter) -> fmt::Result {
        write!(f, "Server {:?}", self.core.bind_addrs)
    }
}<|MERGE_RESOLUTION|>--- conflicted
+++ resolved
@@ -47,28 +47,17 @@
 }
 
 pub trait CloneableHandler: Send {
-<<<<<<< HEAD
-    fn handle(&self, ctx: RpcContext, reqs: Option<MessageReader>);
-=======
     fn handle(&mut self, ctx: RpcContext, reqs: Option<MessageReader>);
->>>>>>> 3cb9de5c
     fn box_clone(&self) -> Box<CloneableHandler>;
     fn method_type(&self) -> MethodType;
 }
 
 impl<F: 'static> CloneableHandler for Handler<F>
-where
-<<<<<<< HEAD
-    F: Fn(RpcContext, Option<MessageReader>) + Send + Clone,
-{
-    #[inline]
-    fn handle(&self, ctx: RpcContext, reqs: Option<MessageReader>) {
-=======
-    F: FnMut(RpcContext, Option<MessageReader>) + Send + Clone,
+    where
+        F: FnMut(RpcContext, Option<MessageReader>) + Send + Clone,
 {
     #[inline]
     fn handle(&mut self, ctx: RpcContext, reqs: Option<MessageReader>) {
->>>>>>> 3cb9de5c
         (self.cb)(ctx, reqs)
     }
 
@@ -165,19 +154,15 @@
         method: &Method<Req, Resp>,
         mut handler: F,
     ) -> ServiceBuilder
-    where
-        Req: 'static,
-        Resp: 'static,
-        F: FnMut(RpcContext, Req, UnarySink<Resp>) + Send + Clone + 'static,
+        where
+            Req: 'static,
+            Resp: 'static,
+            F: FnMut(RpcContext, Req, UnarySink<Resp>) + Send + Clone + 'static,
     {
         let (ser, de) = (method.resp_ser(), method.req_de());
         let h =
             move |ctx: RpcContext, payload: Option<MessageReader>|
-<<<<<<< HEAD
-                execute_unary(ctx, ser, de, payload.unwrap(), &handler);
-=======
                 execute_unary(ctx, ser, de, payload.unwrap(), &mut handler);
->>>>>>> 3cb9de5c
         let ch = Box::new(Handler::new(MethodType::Unary, h));
         self.handlers.insert(method.name.as_bytes(), ch);
         self
@@ -189,21 +174,17 @@
         method: &Method<Req, Resp>,
         mut handler: F,
     ) -> ServiceBuilder
-    where
-        Req: 'static,
-        Resp: 'static,
-        F: FnMut(RpcContext, RequestStream<Req>, ClientStreamingSink<Resp>)
+        where
+            Req: 'static,
+            Resp: 'static,
+            F: FnMut(RpcContext, RequestStream<Req>, ClientStreamingSink<Resp>)
             + Send
             + Clone
             + 'static,
     {
         let (ser, de) = (method.resp_ser(), method.req_de());
         let h = move |ctx: RpcContext, _: Option<MessageReader>|
-<<<<<<< HEAD
-            execute_client_streaming(ctx, ser, de, &handler);
-=======
             execute_client_streaming(ctx, ser, de, &mut handler);
->>>>>>> 3cb9de5c
         let ch = Box::new(Handler::new(MethodType::ClientStreaming, h));
         self.handlers.insert(method.name.as_bytes(), ch);
         self
@@ -215,18 +196,14 @@
         method: &Method<Req, Resp>,
         mut handler: F,
     ) -> ServiceBuilder
-    where
-        Req: 'static,
-        Resp: 'static,
-        F: FnMut(RpcContext, Req, ServerStreamingSink<Resp>) + Send + Clone + 'static,
+        where
+            Req: 'static,
+            Resp: 'static,
+            F: FnMut(RpcContext, Req, ServerStreamingSink<Resp>) + Send + Clone + 'static,
     {
         let (ser, de) = (method.resp_ser(), method.req_de());
         let h = move |ctx: RpcContext, payload: Option<MessageReader>| {
-<<<<<<< HEAD
-            execute_server_streaming(ctx, ser, de, payload.unwrap(), &handler)
-=======
             execute_server_streaming(ctx, ser, de, payload.unwrap(), &mut handler)
->>>>>>> 3cb9de5c
         };
         let ch = Box::new(Handler::new(MethodType::ServerStreaming, h));
         self.handlers.insert(method.name.as_bytes(), ch);
@@ -239,18 +216,14 @@
         method: &Method<Req, Resp>,
         mut handler: F,
     ) -> ServiceBuilder
-    where
-        Req: 'static,
-        Resp: 'static,
-        F: FnMut(RpcContext, RequestStream<Req>, DuplexSink<Resp>) + Send + Clone + 'static,
+        where
+            Req: 'static,
+            Resp: 'static,
+            F: FnMut(RpcContext, RequestStream<Req>, DuplexSink<Resp>) + Send + Clone + 'static,
     {
         let (ser, de) = (method.resp_ser(), method.req_de());
         let h = move |ctx: RpcContext, _: Option<MessageReader>|
-<<<<<<< HEAD
-            execute_duplex_streaming(ctx, ser, de, &handler);
-=======
             execute_duplex_streaming(ctx, ser, de, &mut handler);
->>>>>>> 3cb9de5c
         let ch = Box::new(Handler::new(MethodType::Duplex, h));
         self.handlers.insert(method.name.as_bytes(), ch);
         self
