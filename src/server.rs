--- conflicted
+++ resolved
@@ -39,18 +39,9 @@
     cb: F,
 }
 
-<<<<<<< HEAD
 impl<F> Handler<F> {
     pub fn new(method_type: MethodType, cb: F) -> Handler<F> {
-        Handler {
-            method_type,
-            cb,
-        }
-=======
-impl Handler {
-    pub fn new(method_type: MethodType, cb: CallBack) -> Handler {
         Handler { method_type, cb }
->>>>>>> dad5e981
     }
 }
 
@@ -61,7 +52,9 @@
 }
 
 impl<F: 'static> CloneableHandler for Handler<F>
-where F: Fn(RpcContext, &[u8]) + Send + Clone {
+where
+    F: Fn(RpcContext, &[u8]) + Send + Clone,
+{
     #[inline]
     fn handle(&self, ctx: RpcContext, reqs: &[u8]) {
         (self.cb)(ctx, reqs)
@@ -166,9 +159,8 @@
         F: Fn(RpcContext, Req, UnarySink<Resp>) + Send + Clone + 'static,
     {
         let (ser, de) = (method.resp_ser(), method.req_de());
-        let h = move |ctx: RpcContext, payload: &[u8]| {
-            execute_unary(ctx, ser, de, payload, &handler)
-        };
+        let h =
+            move |ctx: RpcContext, payload: &[u8]| execute_unary(ctx, ser, de, payload, &handler);
         let ch = Box::new(Handler::new(MethodType::Unary, h));
         self.handlers.insert(method.name.as_bytes(), ch);
         self
@@ -186,9 +178,7 @@
         F: Fn(RpcContext, RequestStream<Req>, ClientStreamingSink<Resp>) + Send + Clone + 'static,
     {
         let (ser, de) = (method.resp_ser(), method.req_de());
-        let h = move |ctx: RpcContext, _: &[u8]| {
-            execute_client_streaming(ctx, ser, de, &handler)
-        };
+        let h = move |ctx: RpcContext, _: &[u8]| execute_client_streaming(ctx, ser, de, &handler);
         let ch = Box::new(Handler::new(MethodType::ClientStreaming, h));
         self.handlers.insert(method.name.as_bytes(), ch);
         self
@@ -226,9 +216,7 @@
         F: Fn(RpcContext, RequestStream<Req>, DuplexSink<Resp>) + Send + Clone + 'static,
     {
         let (ser, de) = (method.resp_ser(), method.req_de());
-        let h = move |ctx: RpcContext, _: &[u8]| {
-            execute_duplex_streaming(ctx, ser, de, &handler)
-        };
+        let h = move |ctx: RpcContext, _: &[u8]| execute_duplex_streaming(ctx, ser, de, &handler);
         let ch = Box::new(Handler::new(MethodType::Duplex, h));
         self.handlers.insert(method.name.as_bytes(), ch);
         self
@@ -484,7 +472,11 @@
         unsafe {
             grpc_sys::grpc_server_start(self.ctx.server);
             for cq in self.env.completion_queues() {
-                let registry = self.handlers.iter().map(|(k, v)| (k.to_owned(), v.box_clone())).collect();
+                let registry = self
+                    .handlers
+                    .iter()
+                    .map(|(k, v)| (k.to_owned(), v.box_clone()))
+                    .collect();
                 let rc = RequestCallContext {
                     server: self.ctx.clone(),
                     registry: Arc::new(registry),
