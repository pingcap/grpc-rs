// Copyright 2017 PingCAP, Inc.
//
// Licensed under the Apache License, Version 2.0 (the "License");
// you may not use this file except in compliance with the License.
// You may obtain a copy of the License at
//
//     http://www.apache.org/licenses/LICENSE-2.0
//
// Unless required by applicable law or agreed to in writing, software
// distributed under the License is distributed on an "AS IS" BASIS,
// See the License for the specific language governing permissions and
// limitations under the License.

use std::ffi::CStr;
use std::sync::Arc;
use std::{result, slice};

use futures::{Async, AsyncSink, Future, Poll, Sink, StartSend, Stream};
use grpc_sys::{self, GprClockType, GprTimespec, GrpcCallStatus, GrpcRequestCallContext};

use super::{RpcStatus, ShareCall, ShareCallHolder, WriteFlags};
use async::{BatchFuture, CallTag, Executor, Kicker, SpinLock};
use call::{BatchContext, Call, MethodType, RpcStatusCode, SinkBase, StreamingBase};
use codec::{DeserializeFn, SerializeFn};
use cq::CompletionQueue;
use error::Error;
use metadata::Metadata;
use server::{BoxHandler, RequestCallContext};

pub struct Deadline {
    spec: GprTimespec,
}

impl Deadline {
    fn new(spec: GprTimespec) -> Deadline {
        let realtime_spec =
            unsafe { grpc_sys::gpr_convert_clock_type(spec, GprClockType::Realtime) };

        Deadline {
            spec: realtime_spec,
        }
    }

    pub fn exceeded(&self) -> bool {
        unsafe {
            let now = grpc_sys::gpr_now(GprClockType::Realtime);
            grpc_sys::gpr_time_cmp(now, self.spec) >= 0
        }
    }
}

/// Context for accepting a request.
pub struct RequestContext {
    ctx: *mut GrpcRequestCallContext,
    request_call: Option<RequestCallContext>,
}

impl RequestContext {
    pub fn new(rc: RequestCallContext) -> RequestContext {
        let ctx = unsafe { grpc_sys::grpcwrap_request_call_context_create() };

        RequestContext {
            ctx,
            request_call: Some(rc),
        }
    }

    /// Try to accept a client side streaming request.
    ///
    /// Return error if the request is a client side unary request.
    pub fn handle_stream_req(
        self,
        cq: &CompletionQueue,
        rc: &mut RequestCallContext,
    ) -> result::Result<(), Self> {
        let handler = unsafe { rc.get_handler(self.method()) };
        match handler {
            Some(handler) => match handler.method_type() {
                MethodType::Unary | MethodType::ServerStreaming => Err(self),
                _ => {
                    execute(self, cq, &[], handler);
                    Ok(())
                }
            },
            None => {
                execute_unimplemented(self, cq.clone());
                Ok(())
            }
        }
    }

    /// Accept a client side unary request.
    ///
    /// This method should be called after `handle_stream_req`. When handling
    /// client side unary request, handler will only be called after the unary
    /// request is received.
    pub fn handle_unary_req(self, rc: RequestCallContext, _: &CompletionQueue) {
        // fetch message before calling callback.
        let tag = Box::new(CallTag::unary_request(self, rc));
        let batch_ctx = tag.batch_ctx().unwrap().as_ptr();
        let request_ctx = tag.request_ctx().unwrap().as_ptr();
        let tag_ptr = Box::into_raw(tag);
        unsafe {
            let call = grpc_sys::grpcwrap_request_call_context_get_call(request_ctx);
            let code = grpc_sys::grpcwrap_call_recv_message(call, batch_ctx, tag_ptr as _);
            if code != GrpcCallStatus::Ok {
                Box::from_raw(tag_ptr);
                // it should not failed.
                panic!("try to receive message fail: {:?}", code);
            }
        }
    }

    pub fn take_request_call_context(&mut self) -> Option<RequestCallContext> {
        self.request_call.take()
    }

    pub fn as_ptr(&self) -> *mut GrpcRequestCallContext {
        self.ctx
    }

    fn call(&self, cq: CompletionQueue) -> Call {
        unsafe {
            // It is okay to use a mutable pointer on a immutable reference, `self`,
            // because grpcwrap_request_call_context_ref_call is thread-safe.
            let call = grpc_sys::grpcwrap_request_call_context_ref_call(self.ctx);
            assert!(!call.is_null());
            Call::from_raw(call, cq)
        }
    }

    pub fn method(&self) -> &[u8] {
        let mut len = 0;
        let method = unsafe { grpc_sys::grpcwrap_request_call_context_method(self.ctx, &mut len) };

        unsafe { slice::from_raw_parts(method as _, len) }
    }

    fn host(&self) -> &[u8] {
        let mut len = 0;
        let host = unsafe { grpc_sys::grpcwrap_request_call_context_host(self.ctx, &mut len) };

        unsafe { slice::from_raw_parts(host as _, len) }
    }

    fn deadline(&self) -> Deadline {
        let t = unsafe { grpc_sys::grpcwrap_request_call_context_deadline(self.ctx) };

        Deadline::new(t)
    }

    fn metadata(&self) -> &Metadata {
        unsafe {
            let ptr = grpc_sys::grpcwrap_request_call_context_metadata_array(self.ctx);
            let arr_ptr: *const Metadata = ptr as _;
            &*arr_ptr
        }
    }

    fn peer(&self) -> String {
        unsafe {
            // RequestContext always holds a reference of the call.
            let call = grpc_sys::grpcwrap_request_call_context_get_call(self.ctx);
            let p = grpc_sys::grpc_call_get_peer(call);
            let peer = CStr::from_ptr(p)
                .to_str()
                .expect("valid UTF-8 data")
                .to_owned();
            grpc_sys::gpr_free(p as _);
            peer
        }
    }
}

impl Drop for RequestContext {
    fn drop(&mut self) {
        unsafe { grpc_sys::grpcwrap_request_call_context_destroy(self.ctx) }
    }
}

/// A context for handling client side unary request.
pub struct UnaryRequestContext {
    request: RequestContext,
    request_call: Option<RequestCallContext>,
    batch: BatchContext,
}

impl UnaryRequestContext {
    pub fn new(ctx: RequestContext, rc: RequestCallContext) -> UnaryRequestContext {
        UnaryRequestContext {
            request: ctx,
            request_call: Some(rc),
            batch: BatchContext::new(),
        }
    }

    pub fn batch_ctx(&self) -> &BatchContext {
        &self.batch
    }

    pub fn request_ctx(&self) -> &RequestContext {
        &self.request
    }

    pub fn take_request_call_context(&mut self) -> Option<RequestCallContext> {
        self.request_call.take()
    }

<<<<<<< HEAD
    pub fn handle(
        mut self,
        rc: &mut RequestCallContext,
        cq: &CompletionQueue,
        data: Option<&[u8]>,
    ) {
=======
    pub fn handle(self, rc: &RequestCallContext, cq: &CompletionQueue, data: Option<&[u8]>) {
>>>>>>> b47f32f3
        let handler = unsafe { rc.get_handler(self.request.method()).unwrap() };
        if let Some(data) = data {
            return execute(self.request, cq, data, handler);
        }

        let status = RpcStatus::new(RpcStatusCode::Internal, Some("No payload".to_owned()));
        self.request.call(cq.clone()).abort(&status)
    }
}

pub struct RequestStream<T> {
    call: Arc<SpinLock<ShareCall>>,
    base: StreamingBase,
    de: DeserializeFn<T>,
}

impl<T> RequestStream<T> {
    fn new(call: Arc<SpinLock<ShareCall>>, de: DeserializeFn<T>) -> RequestStream<T> {
        RequestStream {
            call,
            base: StreamingBase::new(None),
            de,
        }
    }
}

impl<T> Stream for RequestStream<T> {
    type Item = T;
    type Error = Error;

    fn poll(&mut self) -> Poll<Option<T>, Error> {
        {
            let mut call = self.call.lock();
            call.check_alive()?;
        }
        let data = try_ready!(self.base.poll(&mut self.call, false));

        match data {
            None => Ok(Async::Ready(None)),
            Some(data) => {
                let msg = (self.de)(&data)?;
                Ok(Async::Ready(Some(msg)))
            }
        }
    }
}

/// A helper macro used to implement server side unary sink.
/// Not using generic here because we don't need to expose
/// `CallHolder` or `Call` to caller.
// TODO: Use type alias to be friendly for documentation.
macro_rules! impl_unary_sink {
    ($t:ident, $rt:ident, $holder:ty) => {
        pub struct $rt {
            call: $holder,
            cq_f: Option<BatchFuture>,
            err: Option<Error>,
        }

        impl Future for $rt {
            type Item = ();
            type Error = Error;

            fn poll(&mut self) -> Poll<(), Error> {
                if self.cq_f.is_some() || self.err.is_some() {
                    if let Some(e) = self.err.take() {
                        return Err(e);
                    }
                    try_ready!(self.cq_f.as_mut().unwrap().poll());
                    self.cq_f.take();
                }

                try_ready!(self.call.call(|c| c.poll_finish()));
                Ok(Async::Ready(()))
            }
        }

        pub struct $t<T> {
            call: $holder,
            write_flags: u32,
            ser: SerializeFn<T>,
        }

        impl<T> $t<T> {
            fn new(call: $holder, ser: SerializeFn<T>) -> $t<T> {
                $t {
                    call: call,
                    write_flags: 0,
                    ser: ser,
                }
            }

            pub fn success(self, t: T) -> $rt {
                self.complete(RpcStatus::ok(), Some(t))
            }

            pub fn fail(self, status: RpcStatus) -> $rt {
                self.complete(status, None)
            }

            fn complete(mut self, status: RpcStatus, t: Option<T>) -> $rt {
                let data = t.as_ref().map(|t| {
                    let mut buf = vec![];
                    (self.ser)(t, &mut buf);
                    buf
                });

                let write_flags = self.write_flags;
                let res = self.call.call(|c| {
                    c.call
                        .start_send_status_from_server(&status, true, &data, write_flags)
                });

                let (cq_f, err) = match res {
                    Ok(f) => (Some(f), None),
                    Err(e) => (None, Some(e)),
                };

                $rt {
                    call: self.call,
                    cq_f: cq_f,
                    err: err,
                }
            }
        }
    };
}

impl_unary_sink!(UnarySink, UnarySinkResult, ShareCall);
impl_unary_sink!(
    ClientStreamingSink,
    ClientStreamingSinkResult,
    Arc<SpinLock<ShareCall>>
);

// A macro helper to implement server side streaming sink.
macro_rules! impl_stream_sink {
    ($t:ident, $ft:ident, $holder:ty) => {
        pub struct $t<T> {
            call: $holder,
            base: SinkBase,
            flush_f: Option<BatchFuture>,
            status: RpcStatus,
            flushed: bool,
            ser: SerializeFn<T>,
        }

        impl<T> $t<T> {
            fn new(call: $holder, ser: SerializeFn<T>) -> $t<T> {
                $t {
                    call: call,
                    base: SinkBase::new(true),
                    flush_f: None,
                    status: RpcStatus::ok(),
                    flushed: false,
                    ser: ser,
                }
            }

            pub fn set_status(&mut self, status: RpcStatus) {
                assert!(self.flush_f.is_none());
                self.status = status;
            }

            pub fn fail(mut self, status: RpcStatus) -> $ft {
                assert!(self.flush_f.is_none());
                let send_metadata = self.base.send_metadata;
                let res = self.call.call(|c| {
                    c.call
                        .start_send_status_from_server(&status, send_metadata, &None, 0)
                });

                let (fail_f, err) = match res {
                    Ok(f) => (Some(f), None),
                    Err(e) => (None, Some(e)),
                };

                $ft {
                    call: self.call,
                    fail_f: fail_f,
                    err: err,
                }
            }
        }

        impl<T> Sink for $t<T> {
            type SinkItem = (T, WriteFlags);
            type SinkError = Error;

            fn start_send(&mut self, item: Self::SinkItem) -> StartSend<Self::SinkItem, Error> {
                if let Async::Ready(_) = self.call.call(|c| c.poll_finish())? {
                    return Err(Error::RemoteStopped);
                }
                self.base
                    .start_send(&mut self.call, &item.0, item.1, self.ser)
                    .map(|s| {
                        if s {
                            AsyncSink::Ready
                        } else {
                            AsyncSink::NotReady(item)
                        }
                    })
            }

            fn poll_complete(&mut self) -> Poll<(), Error> {
                self.base.poll_complete()
            }

            fn close(&mut self) -> Poll<(), Error> {
                if self.flush_f.is_none() {
                    try_ready!(self.base.poll_complete());

                    let send_metadata = self.base.send_metadata;
                    let status = &self.status;
                    let flush_f = self.call.call(|c| {
                        c.call
                            .start_send_status_from_server(status, send_metadata, &None, 0)
                    })?;
                    self.flush_f = Some(flush_f);
                }

                if !self.flushed {
                    try_ready!(self.flush_f.as_mut().unwrap().poll());
                    self.flushed = true;
                }

                try_ready!(self.call.call(|c| c.poll_finish()));
                Ok(Async::Ready(()))
            }
        }

        pub struct $ft {
            call: $holder,
            fail_f: Option<BatchFuture>,
            err: Option<Error>,
        }

        impl Future for $ft {
            type Item = ();
            type Error = Error;

            fn poll(&mut self) -> Poll<(), Error> {
                if let Some(e) = self.err.take() {
                    return Err(e);
                }

                let readiness = self.call.call(|c| {
                    if c.finished {
                        return Ok(Async::Ready(()));
                    }

                    c.poll_finish().map(|r| r.map(|_| ()))
                })?;

                if let Some(ref mut f) = self.fail_f {
                    try_ready!(f.poll());
                }

                self.fail_f.take();
                Ok(readiness)
            }
        }
    };
}

impl_stream_sink!(ServerStreamingSink, ServerStreamingSinkFailure, ShareCall);
impl_stream_sink!(DuplexSink, DuplexSinkFailure, Arc<SpinLock<ShareCall>>);

/// A context for rpc handling.
pub struct RpcContext<'a> {
    ctx: RequestContext,
    executor: Executor<'a>,
    deadline: Deadline,
}

impl<'a> RpcContext<'a> {
    fn new(ctx: RequestContext, cq: &CompletionQueue) -> RpcContext {
        RpcContext {
            deadline: ctx.deadline(),
            ctx,
            executor: Executor::new(cq),
        }
    }

    fn kicker(&self) -> Kicker {
        let call = self.call();
        Kicker::from_call(call)
    }

    pub(crate) fn call(&self) -> Call {
        self.ctx.call(self.executor.cq().clone())
    }

    pub fn method(&self) -> &[u8] {
        self.ctx.method()
    }

    pub fn host(&self) -> &[u8] {
        self.ctx.host()
    }

    pub fn deadline(&self) -> &Deadline {
        &self.deadline
    }

    /// Get the initial metadata sent by client.
    pub fn request_headers(&self) -> &Metadata {
        self.ctx.metadata()
    }

    pub fn peer(&self) -> String {
        self.ctx.peer()
    }

    /// Spawn the future into current gRPC poll thread.
    ///
    /// This can reduce a lot of context switching, but please make
    /// sure there is no heavy work in the future.
    pub fn spawn<F>(&self, f: F)
    where
        F: Future<Item = (), Error = ()> + Send + 'static,
    {
        self.executor.spawn(f, self.kicker())
    }
}

// Following four helper functions are used to create a callback closure.

macro_rules! accept_call {
    ($call:expr) => {
        match $call.start_server_side() {
            Err(Error::QueueShutdown) => return,
            Err(e) => panic!("unexpected error when trying to accept request: {:?}", e),
            Ok(f) => f,
        }
    };
}

// Helper function to call a unary handler.
pub fn execute_unary<P, Q, F>(
    ctx: RpcContext,
    ser: SerializeFn<Q>,
    de: DeserializeFn<P>,
    payload: &[u8],
    f: &mut F,
) where
    F: FnMut(RpcContext, P, UnarySink<Q>),
{
    let mut call = ctx.call();
    let close_f = accept_call!(call);
    let request = match de(payload) {
        Ok(f) => f,
        Err(e) => {
            let status = RpcStatus::new(
                RpcStatusCode::Internal,
                Some(format!("Failed to deserialize response message: {:?}", e)),
            );
            call.abort(&status);
            return;
        }
    };
    let sink = UnarySink::new(ShareCall::new(call, close_f), ser);
    f(ctx, request, sink)
}

// Helper function to call client streaming handler.
pub fn execute_client_streaming<P, Q, F>(
    ctx: RpcContext,
    ser: SerializeFn<Q>,
    de: DeserializeFn<P>,
    f: &mut F,
) where
    F: FnMut(RpcContext, RequestStream<P>, ClientStreamingSink<Q>),
{
    let mut call = ctx.call();
    let close_f = accept_call!(call);
    let call = Arc::new(SpinLock::new(ShareCall::new(call, close_f)));

    let req_s = RequestStream::new(call.clone(), de);
    let sink = ClientStreamingSink::new(call, ser);
    f(ctx, req_s, sink)
}

// Helper function to call server streaming handler.
pub fn execute_server_streaming<P, Q, F>(
    ctx: RpcContext,
    ser: SerializeFn<Q>,
    de: DeserializeFn<P>,
    payload: &[u8],
    f: &mut F,
) where
    F: FnMut(RpcContext, P, ServerStreamingSink<Q>),
{
    let mut call = ctx.call();
    let close_f = accept_call!(call);

    let request = match de(payload) {
        Ok(t) => t,
        Err(e) => {
            let status = RpcStatus::new(
                RpcStatusCode::Internal,
                Some(format!("Failed to deserialize response message: {:?}", e)),
            );
            call.abort(&status);
            return;
        }
    };

    let sink = ServerStreamingSink::new(ShareCall::new(call, close_f), ser);
    f(ctx, request, sink)
}

// Helper function to call duplex streaming handler.
pub fn execute_duplex_streaming<P, Q, F>(
    ctx: RpcContext,
    ser: SerializeFn<Q>,
    de: DeserializeFn<P>,
    f: &mut F,
) where
    F: FnMut(RpcContext, RequestStream<P>, DuplexSink<Q>),
{
    let mut call = ctx.call();
    let close_f = accept_call!(call);
    let call = Arc::new(SpinLock::new(ShareCall::new(call, close_f)));

    let req_s = RequestStream::new(call.clone(), de);
    let sink = DuplexSink::new(call, ser);
    f(ctx, req_s, sink)
}

// A helper function used to handle all undefined rpc calls.
pub fn execute_unimplemented(ctx: RequestContext, cq: CompletionQueue) {
    // Suppress needless-pass-by-value.
    let ctx = ctx;
    let mut call = ctx.call(cq);
    accept_call!(call);
    call.abort(&RpcStatus::new(RpcStatusCode::Unimplemented, None))
}

// Helper function to call handler.
//
// Invoked after a request is ready to be handled.
fn execute(ctx: RequestContext, cq: &CompletionQueue, payload: &[u8], f: &mut BoxHandler) {
    let rpc_ctx = RpcContext::new(ctx, cq);
    f.handle(rpc_ctx, payload)
}<|MERGE_RESOLUTION|>--- conflicted
+++ resolved
@@ -206,16 +206,7 @@
         self.request_call.take()
     }
 
-<<<<<<< HEAD
-    pub fn handle(
-        mut self,
-        rc: &mut RequestCallContext,
-        cq: &CompletionQueue,
-        data: Option<&[u8]>,
-    ) {
-=======
-    pub fn handle(self, rc: &RequestCallContext, cq: &CompletionQueue, data: Option<&[u8]>) {
->>>>>>> b47f32f3
+    pub fn handle(self, rc: &mut RequestCallContext, cq: &CompletionQueue, data: Option<&[u8]>) {
         let handler = unsafe { rc.get_handler(self.request.method()).unwrap() };
         if let Some(data) = data {
             return execute(self.request, cq, data, handler);
