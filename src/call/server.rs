--- conflicted
+++ resolved
@@ -254,7 +254,6 @@
     }
 }
 
-<<<<<<< HEAD
 impl<T> Drop for RequestStream<T> {
     /// The corresponding RPC will be canceled if the stream did not
     /// finish before dropping.
@@ -263,20 +262,13 @@
     }
 }
 
-// A helper macro used to implement server side unary sink.
-// Not using generic here because we don't need to expose
-// `CallHolder` or `Call` to caller.
-macro_rules! impl_unary_sink {
-    ($t:ident, $rt:ident, $holder:ty) => (
-        #[must_use]
-=======
 /// A helper macro used to implement server side unary sink.
 /// Not using generic here because we don't need to expose
 /// `CallHolder` or `Call` to caller.
 // TODO: Use type alias to be friendly for documentation.
 macro_rules! impl_unary_sink {
     ($t:ident, $rt:ident, $holder:ty) => {
->>>>>>> 1c64b3d1
+        #[must_use]
         pub struct $rt {
             call: $holder,
             cq_f: Option<BatchFuture>,
@@ -332,14 +324,9 @@
                 });
 
                 let write_flags = self.write_flags;
-<<<<<<< HEAD
                 let res = self.call.as_mut().unwrap().call(|c| {
-                    c.call.start_send_status_from_server(&status, true, data, write_flags)
-=======
-                let res = self.call.call(|c| {
                     c.call
                         .start_send_status_from_server(&status, true, &data, write_flags)
->>>>>>> 1c64b3d1
                 });
 
                 let (cq_f, err) = match res {
@@ -354,19 +341,17 @@
                 }
             }
         }
-<<<<<<< HEAD
 
         impl<T> Drop for $t<T> {
             /// The corresponding RPC will be canceled if the sink did not
             /// send a response before dropping.
             fn drop(&mut self) {
-                self.call.as_mut().map(|call| call.call(|c| c.call.cancel()));
-            }
-        }
-    );
-=======
+                self.call
+                    .as_mut()
+                    .map(|call| call.call(|c| c.call.cancel()));
+            }
+        }
     };
->>>>>>> 1c64b3d1
 }
 
 impl_unary_sink!(UnarySink, UnarySinkResult, ShareCall);
@@ -410,14 +395,9 @@
             pub fn fail(mut self, status: RpcStatus) -> $ft {
                 assert!(self.flush_f.is_none());
                 let send_metadata = self.base.send_metadata;
-<<<<<<< HEAD
                 let res = self.call.as_mut().unwrap().call(|c| {
-                    c.call.start_send_status_from_server(&status, send_metadata, None, 0)
-=======
-                let res = self.call.call(|c| {
                     c.call
                         .start_send_status_from_server(&status, send_metadata, &None, 0)
->>>>>>> 1c64b3d1
                 });
 
                 let (fail_f, err) = match res {
@@ -457,14 +437,9 @@
                     return Err(Error::RemoteStopped);
                 }
                 self.base
-<<<<<<< HEAD
                     .start_send(self.call.as_mut().unwrap(), &item.0, item.1, self.ser)
-                    .map(|s| if s {
-=======
-                    .start_send(&mut self.call, &item.0, item.1, self.ser)
                     .map(|s| {
                         if s {
->>>>>>> 1c64b3d1
                             AsyncSink::Ready
                         } else {
                             AsyncSink::NotReady(item)
@@ -482,14 +457,9 @@
 
                     let send_metadata = self.base.send_metadata;
                     let status = &self.status;
-<<<<<<< HEAD
                     let flush_f = self.call.as_mut().unwrap().call(|c| {
-                        c.call.start_send_status_from_server(status, send_metadata, None, 0)
-=======
-                    let flush_f = self.call.call(|c| {
                         c.call
                             .start_send_status_from_server(status, send_metadata, &None, 0)
->>>>>>> 1c64b3d1
                     })?;
                     self.flush_f = Some(flush_f);
                 }
