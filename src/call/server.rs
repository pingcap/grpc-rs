// Copyright 2017 PingCAP, Inc.
//
// Licensed under the Apache License, Version 2.0 (the "License");
// you may not use this file except in compliance with the License.
// You may obtain a copy of the License at
//
//     http://www.apache.org/licenses/LICENSE-2.0
//
// Unless required by applicable law or agreed to in writing, software
// distributed under the License is distributed on an "AS IS" BASIS,
// See the License for the specific language governing permissions and
// limitations under the License.

use std::ffi::CStr;
use std::sync::Arc;
use std::{result, slice};

use futures::{Async, AsyncSink, Future, Poll, Sink, StartSend, Stream};
use grpc_sys::{self, GprClockType, GprTimespec, GrpcCallStatus, GrpcRequestCallContext};

use super::{RpcStatus, ShareCall, ShareCallHolder, WriteFlags};
use async::{BatchFuture, CallTag, Executor, Kicker, SpinLock};
use call::{BatchContext, MessageReader, Call, MethodType, RpcStatusCode, SinkBase, StreamingBase};
use codec::{DeserializeFn, SerializeFn};
use cq::CompletionQueue;
use error::Error;
use metadata::Metadata;
use server::{BoxHandler, RequestCallContext};

pub struct Deadline {
    spec: GprTimespec,
}

impl Deadline {
    fn new(spec: GprTimespec) -> Deadline {
        let realtime_spec =
            unsafe { grpc_sys::gpr_convert_clock_type(spec, GprClockType::Realtime) };

        Deadline { spec: realtime_spec }
    }

    pub fn exceeded(&self) -> bool {
        unsafe {
            let now = grpc_sys::gpr_now(GprClockType::Realtime);
            grpc_sys::gpr_time_cmp(now, self.spec) >= 0
        }
    }
}

/// Context for accepting a request.
pub struct RequestContext {
    ctx: *mut GrpcRequestCallContext,
    request_call: Option<RequestCallContext>,
}

impl RequestContext {
    pub fn new(rc: RequestCallContext) -> RequestContext {
        let ctx = unsafe { grpc_sys::grpcwrap_request_call_context_create() };

        RequestContext {
            ctx,
            request_call: Some(rc),
        }
    }

    /// Try to accept a client side streaming request.
    ///
    /// Return error if the request is a client side unary request.
    pub fn handle_stream_req(
        self,
        cq: &CompletionQueue,
        rc: &mut RequestCallContext,
    ) -> result::Result<(), Self> {
        let handler = unsafe { rc.get_handler(self.method()) };
        match handler {
<<<<<<< HEAD
            Some(handler) => {
                match handler.method_type() {
                    MethodType::Unary |
                    MethodType::ServerStreaming => Err(self),
                    _ => {
                        execute(self, cq, None, handler);
                        Ok(())
                    }
=======
            Some(handler) => match handler.method_type() {
                MethodType::Unary | MethodType::ServerStreaming => Err(self),
                _ => {
                    execute(self, cq, None, handler);
                    Ok(())
>>>>>>> 3cb9de5c
                }
            }
            None => {
                execute_unimplemented(self, cq.clone());
                Ok(())
            }
        }
    }

    /// Accept a client side unary request.
    ///
    /// This method should be called after `handle_stream_req`. When handling
    /// client side unary request, handler will only be called after the unary
    /// request is received.
    pub fn handle_unary_req(self, rc: RequestCallContext, _: &CompletionQueue) {
        // fetch message before calling callback.
        let tag = Box::new(CallTag::unary_request(self, rc));
        let batch_ctx = tag.batch_ctx().unwrap().as_ptr();
        let request_ctx = tag.request_ctx().unwrap().as_ptr();
        let tag_ptr = Box::into_raw(tag);
        unsafe {
            let call = grpc_sys::grpcwrap_request_call_context_get_call(request_ctx);
            let code = grpc_sys::grpcwrap_call_recv_message(call, batch_ctx, tag_ptr as _);
            if code != GrpcCallStatus::Ok {
                Box::from_raw(tag_ptr);
                // it should not failed.
                panic!("try to receive message fail: {:?}", code);
            }
        }
    }

    pub fn take_request_call_context(&mut self) -> Option<RequestCallContext> {
        self.request_call.take()
    }

    pub fn as_ptr(&self) -> *mut GrpcRequestCallContext {
        self.ctx
    }

    fn call(&self, cq: CompletionQueue) -> Call {
        unsafe {
            // It is okay to use a mutable pointer on a immutable reference, `self`,
            // because grpcwrap_request_call_context_ref_call is thread-safe.
            let call = grpc_sys::grpcwrap_request_call_context_ref_call(self.ctx);
            assert!(!call.is_null());
            Call::from_raw(call, cq)
        }
    }

    pub fn method(&self) -> &[u8] {
        let mut len = 0;
        let method = unsafe { grpc_sys::grpcwrap_request_call_context_method(self.ctx, &mut len) };

        unsafe { slice::from_raw_parts(method as _, len) }
    }

    fn host(&self) -> &[u8] {
        let mut len = 0;
        let host = unsafe { grpc_sys::grpcwrap_request_call_context_host(self.ctx, &mut len) };

        unsafe { slice::from_raw_parts(host as _, len) }
    }

    fn deadline(&self) -> Deadline {
        let t = unsafe { grpc_sys::grpcwrap_request_call_context_deadline(self.ctx) };

        Deadline::new(t)
    }

    fn metadata(&self) -> &Metadata {
        unsafe {
            let ptr = grpc_sys::grpcwrap_request_call_context_metadata_array(self.ctx);
            let arr_ptr: *const Metadata = ptr as _;
            &*arr_ptr
        }
    }

    fn peer(&self) -> String {
        unsafe {
            // RequestContext always holds a reference of the call.
            let call = grpc_sys::grpcwrap_request_call_context_get_call(self.ctx);
            let p = grpc_sys::grpc_call_get_peer(call);
            let peer = CStr::from_ptr(p)
                .to_str()
                .expect("valid UTF-8 data")
                .to_owned();
            grpc_sys::gpr_free(p as _);
            peer
        }
    }
}

impl Drop for RequestContext {
    fn drop(&mut self) {
        unsafe { grpc_sys::grpcwrap_request_call_context_destroy(self.ctx) }
    }
}

/// A context for handling client side unary request.
pub struct UnaryRequestContext {
    request: RequestContext,
    request_call: Option<RequestCallContext>,
    batch: BatchContext,
}

impl UnaryRequestContext {
    pub fn new(ctx: RequestContext, rc: RequestCallContext) -> UnaryRequestContext {
        UnaryRequestContext {
            request: ctx,
            request_call: Some(rc),
            batch: BatchContext::new(),
        }
    }

    pub fn batch_ctx(&self) -> &BatchContext {
        &self.batch
    }

    pub fn batch_ctx_mut(&mut self) -> &mut BatchContext {
        &mut self.batch
    }

    pub fn request_ctx(&self) -> &RequestContext {
        &self.request
    }

    pub fn take_request_call_context(&mut self) -> Option<RequestCallContext> {
        self.request_call.take()
    }

    pub fn handle(
        self,
<<<<<<< HEAD
        rc: &RequestCallContext,
        cq: &CompletionQueue,
        reader: Option<MessageReader>,
=======
        rc: &mut RequestCallContext,
        cq: &CompletionQueue,
        reader: Option<MessageReader>
>>>>>>> 3cb9de5c
    ) {
        let handler = unsafe { rc.get_handler(self.request.method()).unwrap() };
        if reader.is_some() {
            return execute(self.request, cq, reader, handler);
        }

        let status = RpcStatus::new(RpcStatusCode::Internal, Some("No payload".to_owned()));
        self.request.call(cq.clone()).abort(&status)
    }
}

pub struct RequestStream<T> {
    call: Arc<SpinLock<ShareCall>>,
    base: StreamingBase,
    de: DeserializeFn<T>,
}

impl<T> RequestStream<T> {
    fn new(call: Arc<SpinLock<ShareCall>>, de: DeserializeFn<T>) -> RequestStream<T> {
        RequestStream {
            call,
            base: StreamingBase::new(None),
            de,
        }
    }
}

impl<T> Stream for RequestStream<T> {
    type Item = T;
    type Error = Error;

    fn poll(&mut self) -> Poll<Option<T>, Error> {
        {
            let mut call = self.call.lock();
            call.check_alive()?;
        }

        match try_ready!(self.base.poll(&mut self.call, false)).map(self.de) {
            None => Ok(Async::Ready(None)),
            Some(Ok(data)) => Ok(Async::Ready(Some(data))),
<<<<<<< HEAD
            Some(Err(err)) => Err(err),
=======
            Some(Err(err)) => Err(err)
>>>>>>> 3cb9de5c
        }
    }
}

/// A helper macro used to implement server side unary sink.
/// Not using generic here because we don't need to expose
/// `CallHolder` or `Call` to caller.
// TODO: Use type alias to be friendly for documentation.
macro_rules! impl_unary_sink {
    ($t:ident, $rt:ident, $holder:ty) => {
        pub struct $rt {
            call: $holder,
            cq_f: Option<BatchFuture>,
            err: Option<Error>,
        }

        impl Future for $rt {
            type Item = ();
            type Error = Error;

            fn poll(&mut self) -> Poll<(), Error> {
                if self.cq_f.is_some() || self.err.is_some() {
                    if let Some(e) = self.err.take() {
                        return Err(e);
                    }
                    try_ready!(self.cq_f.as_mut().unwrap().poll());
                    self.cq_f.take();
                }

                try_ready!(self.call.call(|c| c.poll_finish()));
                Ok(Async::Ready(()))
            }
        }

        pub struct $t<T> {
            call: $holder,
            write_flags: u32,
            ser: SerializeFn<T>,
        }

        impl<T> $t<T> {
            fn new(call: $holder, ser: SerializeFn<T>) -> $t<T> {
                $t {
                    call: call,
                    write_flags: 0,
                    ser: ser,
                }
            }

            pub fn success(self, t: T) -> $rt {
                self.complete(RpcStatus::ok(), Some(t))
            }

            pub fn fail(self, status: RpcStatus) -> $rt {
                self.complete(status, None)
            }

            fn complete(mut self, status: RpcStatus, t: Option<T>) -> $rt {
                let data = t.as_ref().map(|t| {
                    let mut buf = vec![];
                    (self.ser)(t, &mut buf);
                    buf
                });

                let write_flags = self.write_flags;
                let res = self.call.call(|c| {
                    c.call
                        .start_send_status_from_server(&status, true, &data, write_flags)
                });

                let (cq_f, err) = match res {
                    Ok(f) => (Some(f), None),
                    Err(e) => (None, Some(e)),
                };

                $rt {
                    call: self.call,
                    cq_f: cq_f,
                    err: err,
                }
            }
        }
    };
}

impl_unary_sink!(UnarySink, UnarySinkResult, ShareCall);
impl_unary_sink!(
    ClientStreamingSink,
    ClientStreamingSinkResult,
    Arc<SpinLock<ShareCall>>
);

// A macro helper to implement server side streaming sink.
macro_rules! impl_stream_sink {
    ($t:ident, $ft:ident, $holder:ty) => {
        pub struct $t<T> {
            call: $holder,
            base: SinkBase,
            flush_f: Option<BatchFuture>,
            status: RpcStatus,
            flushed: bool,
            ser: SerializeFn<T>,
        }

        impl<T> $t<T> {
            fn new(call: $holder, ser: SerializeFn<T>) -> $t<T> {
                $t {
                    call: call,
                    base: SinkBase::new(true),
                    flush_f: None,
                    status: RpcStatus::ok(),
                    flushed: false,
                    ser: ser,
                }
            }

            pub fn set_status(&mut self, status: RpcStatus) {
                assert!(self.flush_f.is_none());
                self.status = status;
            }

            pub fn fail(mut self, status: RpcStatus) -> $ft {
                assert!(self.flush_f.is_none());
                let send_metadata = self.base.send_metadata;
                let res = self.call.call(|c| {
                    c.call
                        .start_send_status_from_server(&status, send_metadata, &None, 0)
                });

                let (fail_f, err) = match res {
                    Ok(f) => (Some(f), None),
                    Err(e) => (None, Some(e)),
                };

                $ft {
                    call: self.call,
                    fail_f: fail_f,
                    err: err,
                }
            }
        }

        impl<T> Sink for $t<T> {
            type SinkItem = (T, WriteFlags);
            type SinkError = Error;

            fn start_send(&mut self, item: Self::SinkItem) -> StartSend<Self::SinkItem, Error> {
                if let Async::Ready(_) = self.call.call(|c| c.poll_finish())? {
                    return Err(Error::RemoteStopped);
                }
                self.base
                    .start_send(&mut self.call, &item.0, item.1, self.ser)
                    .map(|s| {
                        if s {
                            AsyncSink::Ready
                        } else {
                            AsyncSink::NotReady(item)
                        }
                    })
            }

            fn poll_complete(&mut self) -> Poll<(), Error> {
                self.base.poll_complete()
            }

            fn close(&mut self) -> Poll<(), Error> {
                if self.flush_f.is_none() {
                    try_ready!(self.base.poll_complete());

                    let send_metadata = self.base.send_metadata;
                    let status = &self.status;
                    let flush_f = self.call.call(|c| {
                        c.call
                            .start_send_status_from_server(status, send_metadata, &None, 0)
                    })?;
                    self.flush_f = Some(flush_f);
                }

                if !self.flushed {
                    try_ready!(self.flush_f.as_mut().unwrap().poll());
                    self.flushed = true;
                }

                try_ready!(self.call.call(|c| c.poll_finish()));
                Ok(Async::Ready(()))
            }
        }

        pub struct $ft {
            call: $holder,
            fail_f: Option<BatchFuture>,
            err: Option<Error>,
        }

        impl Future for $ft {
            type Item = ();
            type Error = Error;

            fn poll(&mut self) -> Poll<(), Error> {
                if let Some(e) = self.err.take() {
                    return Err(e);
                }

                let readiness = self.call.call(|c| {
                    if c.finished {
                        return Ok(Async::Ready(()));
                    }

                    c.poll_finish().map(|r| r.map(|_| ()))
                })?;

                if let Some(ref mut f) = self.fail_f {
                    try_ready!(f.poll());
                }

                self.fail_f.take();
                Ok(readiness)
            }
        }
    };
}

impl_stream_sink!(ServerStreamingSink, ServerStreamingSinkFailure, ShareCall);
impl_stream_sink!(DuplexSink, DuplexSinkFailure, Arc<SpinLock<ShareCall>>);

/// A context for rpc handling.
pub struct RpcContext<'a> {
    ctx: RequestContext,
    executor: Executor<'a>,
    deadline: Deadline,
}

impl<'a> RpcContext<'a> {
    fn new(ctx: RequestContext, cq: &CompletionQueue) -> RpcContext {
        RpcContext {
            deadline: ctx.deadline(),
            ctx,
            executor: Executor::new(cq),
        }
    }

    fn kicker(&self) -> Kicker {
        let call = self.call();
        Kicker::from_call(call)
    }

    pub(crate) fn call(&self) -> Call {
        self.ctx.call(self.executor.cq().clone())
    }

    pub fn method(&self) -> &[u8] {
        self.ctx.method()
    }

    pub fn host(&self) -> &[u8] {
        self.ctx.host()
    }

    pub fn deadline(&self) -> &Deadline {
        &self.deadline
    }

    /// Get the initial metadata sent by client.
    pub fn request_headers(&self) -> &Metadata {
        self.ctx.metadata()
    }

    pub fn peer(&self) -> String {
        self.ctx.peer()
    }

    /// Spawn the future into current gRPC poll thread.
    ///
    /// This can reduce a lot of context switching, but please make
    /// sure there is no heavy work in the future.
    pub fn spawn<F>(&self, f: F)
    where
        F: Future<Item = (), Error = ()> + Send + 'static,
    {
        self.executor.spawn(f, self.kicker())
    }
}

// Following four helper functions are used to create a callback closure.

macro_rules! accept_call {
    ($call:expr) => {
        match $call.start_server_side() {
            Err(Error::QueueShutdown) => return,
            Err(e) => panic!("unexpected error when trying to accept request: {:?}", e),
            Ok(f) => f,
        }
    };
}

// Helper function to call a unary handler.
pub fn execute_unary<P, Q, F>(
    ctx: RpcContext,
    ser: SerializeFn<Q>,
    de: DeserializeFn<P>,
    payload: MessageReader,
<<<<<<< HEAD
    f: &F,
=======
    f: &mut F,
>>>>>>> 3cb9de5c
) where
    F: FnMut(RpcContext, P, UnarySink<Q>),
{
    let mut call = ctx.call();
    let close_f = accept_call!(call);
    let request = match de(payload) {
        Ok(f) => f,
        Err(e) => {
            let status = RpcStatus::new(
                RpcStatusCode::Internal,
                Some(format!("Failed to deserialize response message: {:?}", e)),
            );
            call.abort(&status);
            return;
        }
    };
    let sink = UnarySink::new(ShareCall::new(call, close_f), ser);
    f(ctx, request, sink)
}

// Helper function to call client streaming handler.
pub fn execute_client_streaming<P, Q, F>(
    ctx: RpcContext,
    ser: SerializeFn<Q>,
    de: DeserializeFn<P>,
    f: &mut F,
) where
    F: FnMut(RpcContext, RequestStream<P>, ClientStreamingSink<Q>),
{
    let mut call = ctx.call();
    let close_f = accept_call!(call);
    let call = Arc::new(SpinLock::new(ShareCall::new(call, close_f)));

    let req_s = RequestStream::new(call.clone(), de);
    let sink = ClientStreamingSink::new(call, ser);
    f(ctx, req_s, sink)
}

// Helper function to call server streaming handler.
pub fn execute_server_streaming<P, Q, F>(
    ctx: RpcContext,
    ser: SerializeFn<Q>,
    de: DeserializeFn<P>,
    payload: MessageReader,
<<<<<<< HEAD
    f: &F,
=======
    f: &mut F,
>>>>>>> 3cb9de5c
) where
    F: FnMut(RpcContext, P, ServerStreamingSink<Q>),
{
    let mut call = ctx.call();
    let close_f = accept_call!(call);

    let request = match de(payload) {
        Ok(t) => t,
        Err(e) => {
            let status = RpcStatus::new(
                RpcStatusCode::Internal,
                Some(format!("Failed to deserialize response message: {:?}", e)),
            );
            call.abort(&status);
            return;
        }
    };

    let sink = ServerStreamingSink::new(ShareCall::new(call, close_f), ser);
    f(ctx, request, sink)
}

// Helper function to call duplex streaming handler.
pub fn execute_duplex_streaming<P, Q, F>(
    ctx: RpcContext,
    ser: SerializeFn<Q>,
    de: DeserializeFn<P>,
    f: &mut F,
) where
    F: FnMut(RpcContext, RequestStream<P>, DuplexSink<Q>),
{
    let mut call = ctx.call();
    let close_f = accept_call!(call);
    let call = Arc::new(SpinLock::new(ShareCall::new(call, close_f)));

    let req_s = RequestStream::new(call.clone(), de);
    let sink = DuplexSink::new(call, ser);
    f(ctx, req_s, sink)
}

// A helper function used to handle all undefined rpc calls.
pub fn execute_unimplemented(ctx: RequestContext, cq: CompletionQueue) {
    // Suppress needless-pass-by-value.
    let ctx = ctx;
    let mut call = ctx.call(cq);
    accept_call!(call);
    call.abort(&RpcStatus::new(RpcStatusCode::Unimplemented, None))
}

// Helper function to call handler.
//
// Invoked after a request is ready to be handled.
fn execute(
    ctx: RequestContext,
    cq: &CompletionQueue,
    payload: Option<MessageReader>,
<<<<<<< HEAD
    f: &BoxHandler,
=======
    f: &mut BoxHandler
>>>>>>> 3cb9de5c
) {
    let rpc_ctx = RpcContext::new(ctx, cq);
    f.handle(rpc_ctx, payload)
}<|MERGE_RESOLUTION|>--- conflicted
+++ resolved
@@ -73,22 +73,11 @@
     ) -> result::Result<(), Self> {
         let handler = unsafe { rc.get_handler(self.method()) };
         match handler {
-<<<<<<< HEAD
-            Some(handler) => {
-                match handler.method_type() {
-                    MethodType::Unary |
-                    MethodType::ServerStreaming => Err(self),
-                    _ => {
-                        execute(self, cq, None, handler);
-                        Ok(())
-                    }
-=======
             Some(handler) => match handler.method_type() {
                 MethodType::Unary | MethodType::ServerStreaming => Err(self),
                 _ => {
                     execute(self, cq, None, handler);
                     Ok(())
->>>>>>> 3cb9de5c
                 }
             }
             None => {
@@ -221,15 +210,9 @@
 
     pub fn handle(
         self,
-<<<<<<< HEAD
-        rc: &RequestCallContext,
-        cq: &CompletionQueue,
-        reader: Option<MessageReader>,
-=======
         rc: &mut RequestCallContext,
         cq: &CompletionQueue,
         reader: Option<MessageReader>
->>>>>>> 3cb9de5c
     ) {
         let handler = unsafe { rc.get_handler(self.request.method()).unwrap() };
         if reader.is_some() {
@@ -270,11 +253,7 @@
         match try_ready!(self.base.poll(&mut self.call, false)).map(self.de) {
             None => Ok(Async::Ready(None)),
             Some(Ok(data)) => Ok(Async::Ready(Some(data))),
-<<<<<<< HEAD
             Some(Err(err)) => Err(err),
-=======
-            Some(Err(err)) => Err(err)
->>>>>>> 3cb9de5c
         }
     }
 }
@@ -576,11 +555,7 @@
     ser: SerializeFn<Q>,
     de: DeserializeFn<P>,
     payload: MessageReader,
-<<<<<<< HEAD
-    f: &F,
-=======
     f: &mut F,
->>>>>>> 3cb9de5c
 ) where
     F: FnMut(RpcContext, P, UnarySink<Q>),
 {
@@ -625,11 +600,7 @@
     ser: SerializeFn<Q>,
     de: DeserializeFn<P>,
     payload: MessageReader,
-<<<<<<< HEAD
-    f: &F,
-=======
     f: &mut F,
->>>>>>> 3cb9de5c
 ) where
     F: FnMut(RpcContext, P, ServerStreamingSink<Q>),
 {
@@ -686,11 +657,7 @@
     ctx: RequestContext,
     cq: &CompletionQueue,
     payload: Option<MessageReader>,
-<<<<<<< HEAD
-    f: &BoxHandler,
-=======
     f: &mut BoxHandler
->>>>>>> 3cb9de5c
 ) {
     let rpc_ctx = RpcContext::new(ctx, cq);
     f.handle(rpc_ctx, payload)
