--- conflicted
+++ resolved
@@ -210,16 +210,12 @@
         self.request_call.take()
     }
 
-<<<<<<< HEAD
     pub fn handle(
         self,
-        rc: &RequestCallContext,
+        rc: &mut RequestCallContext,
         cq: &CompletionQueue,
         reader: Option<MessageReader>
     ) {
-=======
-    pub fn handle(self, rc: &mut RequestCallContext, cq: &CompletionQueue, data: Option<&[u8]>) {
->>>>>>> 4b097d31
         let handler = unsafe { rc.get_handler(self.request.method()).unwrap() };
         if reader.is_some() {
             return execute(self.request, cq, reader, handler);
@@ -560,13 +556,8 @@
     ctx: RpcContext,
     ser: SerializeFn<Q>,
     de: DeserializeFn<P>,
-<<<<<<< HEAD
     payload: MessageReader,
-    f: &F,
-=======
-    payload: &[u8],
     f: &mut F,
->>>>>>> 4b097d31
 ) where
     F: FnMut(RpcContext, P, UnarySink<Q>),
 {
@@ -610,13 +601,8 @@
     ctx: RpcContext,
     ser: SerializeFn<Q>,
     de: DeserializeFn<P>,
-<<<<<<< HEAD
     payload: MessageReader,
-    f: &F,
-=======
-    payload: &[u8],
     f: &mut F,
->>>>>>> 4b097d31
 ) where
     F: FnMut(RpcContext, P, ServerStreamingSink<Q>),
 {
@@ -669,11 +655,12 @@
 // Helper function to call handler.
 //
 // Invoked after a request is ready to be handled.
-<<<<<<< HEAD
-fn execute(ctx: RequestContext, cq: &CompletionQueue, payload: Option<MessageReader>, f: &BoxHandler) {
-=======
-fn execute(ctx: RequestContext, cq: &CompletionQueue, payload: &[u8], f: &mut BoxHandler) {
->>>>>>> 4b097d31
+fn execute(
+    ctx: RequestContext,
+    cq: &CompletionQueue,
+    payload: Option<MessageReader>,
+    f: &mut BoxHandler
+) {
     let rpc_ctx = RpcContext::new(ctx, cq);
     f.handle(rpc_ctx, payload)
 }