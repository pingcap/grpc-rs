// Copyright 2017 PingCAP, Inc.
//
// Licensed under the Apache License, Version 2.0 (the "License");
// you may not use this file except in compliance with the License.
// You may obtain a copy of the License at
//
//     http://www.apache.org/licenses/LICENSE-2.0
//
// Unless required by applicable law or agreed to in writing, software
// distributed under the License is distributed on an "AS IS" BASIS,
// See the License for the specific language governing permissions and
// limitations under the License.


use std::{result, slice};
<<<<<<< HEAD
=======
use std::marker::PhantomData;
>>>>>>> ade36abf
use std::sync::{Arc, Mutex};

use futures::{Async, AsyncSink, Future, Poll, Sink, StartSend, Stream};
use grpc_sys::{self, GprClockType, GprTimespec, GrpcCallStatus, GrpcRequestCallContext};
<<<<<<< HEAD

use async::{BatchFuture, CallTag};
use call::{BatchContext, Call, MethodType, RpcStatusCode, SinkBase, StreamingBase};
use codec::{DeFn, SerFn};
use cq::CompletionQueue;
use error::{Error, Result};
=======
use protobuf::{self, Message, MessageStatic};

use async::{BatchFuture, CallTag};
use call::{BatchContext, Call, MethodType, RpcStatusCode, SinkBase, StreamingBase};
use cq::CompletionQueue;
use error::Error;
>>>>>>> ade36abf
use server::{CallBack, Inner};
use super::{CallHolder, RpcStatus};

pub struct Deadline {
    spec: GprTimespec,
}

impl Deadline {
    fn new(spec: GprTimespec) -> Deadline {
        let realtime_spec =
            unsafe { grpc_sys::gpr_convert_clock_type(spec, GprClockType::Realtime) };

        Deadline { spec: realtime_spec }
    }

    pub fn exceeded(&self) -> bool {
        unsafe {
            let now = grpc_sys::gpr_now(GprClockType::Realtime);
            grpc_sys::gpr_time_cmp(now, self.spec) >= 0
        }
    }
}

/// Context for accepting a request.
pub struct RequestContext {
    ctx: *mut GrpcRequestCallContext,
    inner: Option<Arc<Inner>>,
}

impl RequestContext {
    pub fn new(inner: Arc<Inner>) -> RequestContext {
        let ctx = unsafe { grpc_sys::grpcwrap_request_call_context_create() };

        RequestContext {
            ctx: ctx,
            inner: Some(inner),
        }
    }

    /// Try to accept a client side streaming request.
    ///
    /// Return error if the request is a client side unary request.
    pub fn handle_stream_req(self, inner: &Inner) -> result::Result<(), Self> {
<<<<<<< HEAD
        match inner.get_method(self.method()) {
=======
        match inner.get_handler(self.method()) {
>>>>>>> ade36abf
            Some(handler) => {
                match handler.method_type() {
                    MethodType::Unary |
                    MethodType::ServerStreaming => Err(self),
                    _ => {
                        execute(self, &[], handler.cb());
                        Ok(())
                    }
                }
            }
            None => {
                execute_unimplemented(self);
                Ok(())
            }
        }
    }

    /// Accept a client side unary request.
    ///
    /// This method should be called after `handle_stream_req`. When handling
    /// client side unary request, handler will only be called after the unary
    /// request is received.
    pub fn handle_unary_req(self, inner: Arc<Inner>, _: &CompletionQueue) {
        // fetch message before calling callback.
        let tag = Box::new(CallTag::unary_request(self, inner));
        let batch_ctx = tag.batch_ctx().unwrap().as_ptr();
        let request_ctx = tag.request_ctx().unwrap().as_ptr();
        let tag_ptr = Box::into_raw(tag);
        unsafe {
            let call = grpc_sys::grpcwrap_request_call_context_get_call(request_ctx);
            let code = grpc_sys::grpcwrap_call_recv_message(call, batch_ctx, tag_ptr as _);
            if code != GrpcCallStatus::Ok {
                Box::from_raw(tag_ptr);
                // it should not failed.
                panic!("try to receive message fail: {:?}", code);
            }
        }
    }

    pub fn take_inner(&mut self) -> Option<Arc<Inner>> {
        self.inner.take()
    }

    pub fn as_ptr(&self) -> *mut GrpcRequestCallContext {
        self.ctx
    }

    fn take_call(&mut self) -> Option<Call> {
        unsafe {
            let call = grpc_sys::grpcwrap_request_call_context_take_call(self.ctx);
            if call.is_null() {
                return None;
            }

            Some(Call::from_raw(call))
        }
    }

    pub fn method(&self) -> &[u8] {
        let mut len = 0;
        let method = unsafe { grpc_sys::grpcwrap_request_call_context_method(self.ctx, &mut len) };

        unsafe { slice::from_raw_parts(method as _, len) }
    }

    fn host(&self) -> &[u8] {
        let mut len = 0;
        let host = unsafe { grpc_sys::grpcwrap_request_call_context_host(self.ctx, &mut len) };

        unsafe { slice::from_raw_parts(host as _, len) }
    }

    fn deadline(&self) -> Deadline {
        let t = unsafe { grpc_sys::grpcwrap_request_call_context_deadline(self.ctx) };

        Deadline::new(t)
    }
}

/// A context for handling client side unary request.
pub struct UnaryRequestContext {
    request: RequestContext,
    inner: Option<Arc<Inner>>,
    batch: BatchContext,
}

impl UnaryRequestContext {
    pub fn new(ctx: RequestContext, inner: Arc<Inner>) -> UnaryRequestContext {
        UnaryRequestContext {
            request: ctx,
            inner: Some(inner),
            batch: BatchContext::new(),
        }
    }

    pub fn batch_ctx(&self) -> &BatchContext {
        &self.batch
    }

    pub fn request_ctx(&self) -> &RequestContext {
        &self.request
    }

    pub fn take_inner(&mut self) -> Option<Arc<Inner>> {
        self.inner.take()
    }

    pub fn handle(mut self, inner: &Arc<Inner>, data: Option<&[u8]>) {
<<<<<<< HEAD
        let handler = inner.get_method(self.request.method()).unwrap();
=======
        let handler = inner.get_handler(self.request.method()).unwrap();
>>>>>>> ade36abf
        if let Some(data) = data {
            return execute(self.request, data, handler.cb());
        }

        let status = RpcStatus::new(RpcStatusCode::Internal, Some("No payload".to_owned()));
        self.request.take_call().unwrap().abort(status)
    }
}

impl Drop for RequestContext {
    fn drop(&mut self) {
        unsafe { grpc_sys::grpcwrap_request_call_context_destroy(self.ctx) }
    }
}

pub struct RequestStream<T> {
    call: Arc<Mutex<Call>>,
    base: StreamingBase,
    de: fn(&[u8]) -> Result<T>,
}

impl<T> RequestStream<T> {
    fn new(call: Arc<Mutex<Call>>, de: fn(&[u8]) -> Result<T>) -> RequestStream<T> {
        RequestStream {
            call: call,
            base: StreamingBase::new(None),
            de: de,
        }
    }
}

impl<T> Stream for RequestStream<T> {
    type Item = T;
    type Error = Error;

    fn poll(&mut self) -> Poll<Option<T>, Error> {
        let data = try_ready!(self.base.poll(&mut self.call, false));

        match data {
            None => Ok(Async::Ready(None)),
            Some(data) => {
                let msg = try!((self.de)(&data));
                Ok(Async::Ready(Some(msg)))
            }
        }
    }
}

// A helper macro used to implement server side unary sink.
// Not using generic here because we don't need to expose
// `CallHolder` or `Call` to caller.
macro_rules! impl_unary_sink {
    ($t:ident, $rt:ident, $holder:ty) => (
        pub struct $rt {
            _call: $holder,
            close_f: BatchFuture,
            cq_f: BatchFuture,
            flushed: bool,
        }

        impl Future for $rt {
            type Item = ();
            type Error = Error;

            fn poll(&mut self) -> Poll<(), Error> {
                if !self.flushed {
                    try_ready!(self.cq_f.poll());
                    self.flushed = true;
                }

                try_ready!(self.close_f.poll());
                Ok(Async::Ready(()))
            }
        }

        pub struct $t<T> {
            call: $holder,
            close_f: BatchFuture,
            write_flags: u32,
            ser: fn(&T, &mut Vec<u8>),
        }

        impl<T> $t<T> {
            fn new(call: $holder, close_f: BatchFuture, ser: fn(&T, &mut Vec<u8>)) -> $t<T> {
                $t {
                    call: call,
                    close_f: close_f,
                    write_flags: 0,
                    ser: ser,
                }
            }

            pub fn success(self, t: T) -> $rt {
                self.complete(RpcStatus::ok(), Some(t))
            }

            pub fn fail(self, status: RpcStatus) -> $rt {
                self.complete(status, None)
            }

            fn complete(mut self, status: RpcStatus, t: Option<T>) -> $rt {
                let data = t.as_ref().map(|t| {
                    let mut buf = vec![];
                    (self.ser)(t, &mut buf);
                    buf
                });

                let write_flags = self.write_flags;
                let cq_f = self.call.call(|c| {
                    c.start_send_status_from_server(&status, true, data, write_flags)
                });

                $rt {
                    _call: self.call,
                    close_f: self.close_f,
                    cq_f: cq_f,
                    flushed: false,
                }
            }
        }
    );
}

impl_unary_sink!(UnarySink, UnarySinkResult, Call);
impl_unary_sink!(ClientStreamingSink, ClientStreamingSinkResult, Arc<Mutex<Call>>);

// A macro helper to implement server side streaming sink.
macro_rules! impl_stream_sink {
    ($t:ident, $ft:ident, $holder:ty) => (
        pub struct $t<T> {
            call: $holder,
            base: SinkBase,
            close_f: BatchFuture,
            status: RpcStatus,
            flushed: bool,
            ser: fn(&T, &mut Vec<u8>),
        }

        impl<T> $t<T> {
            fn new(call: $holder, close_f: BatchFuture, ser: fn(&T, &mut Vec<u8>)) -> $t<T> {
                $t {
                    call: call,
                    base: SinkBase::new(0, true),
                    close_f: close_f,
                    status: RpcStatus::ok(),
                    flushed: false,
                    ser: ser,
                }
            }

            pub fn set_status(&mut self, status: RpcStatus) {
                assert!(self.base.close_f.is_none());
                self.status = status;
            }

            pub fn fail(mut self, status: RpcStatus) -> $ft {
                assert!(self.base.close_f.is_none());
                let send_metadata = self.base.send_metadata;
                let flags = self.base.flags;
                let fail_f = self.call.call(|c| {
                    c.start_send_status_from_server(&status, send_metadata, None, flags)
                });

                $ft {
                    _call: self.call,
                    close_f: self.close_f,
                    fail_f: Some(fail_f),
                }
            }
        }

        impl<T> Sink for $t<T> {
            type SinkItem = T;
            type SinkError = Error;

            fn start_send(&mut self, item: T) -> StartSend<T, Error> {
                self.base
                    .start_send(&mut self.call, &item, self.ser)
                    .map(|s| if s {
                            AsyncSink::Ready
                        } else {
                            AsyncSink::NotReady(item)
                        })
            }

            fn poll_complete(&mut self) -> Poll<(), Error> {
                self.base.poll_complete()
            }

            fn close(&mut self) -> Poll<(), Error> {
                if self.base.close_f.is_none() {
                    try_ready!(self.base.poll_complete());

                    let send_metadata = self.base.send_metadata;
                    let flags = self.base.flags;
                    let status = &self.status;
                    let close_f = self.call.call(|c| {
                        c.start_send_status_from_server(status, send_metadata, None, flags)
                    });
                    self.base.close_f = Some(close_f);
                }

                if !self.flushed {
                    try_ready!(self.base.close_f.as_mut().unwrap().poll());
                    self.flushed = true;
                }

                try_ready!(self.close_f.poll());
                Ok(Async::Ready(()))
            }
        }

        pub struct $ft {
            _call: $holder,
            close_f: BatchFuture,
            fail_f: Option<BatchFuture>,
        }

        impl Future for $ft {
            type Item = ();
            type Error = Error;

            fn poll(&mut self) -> Poll<(), Error> {
                if let Some(ref mut f) = self.fail_f {
                    try_ready!(f.poll());
                }

                self.fail_f.take();
                try_ready!(self.close_f.poll());
                Ok(Async::Ready(()))
            }
        }
    )
}

impl_stream_sink!(ServerStreamingSink, ServerStreamingSinkFailure, Call);
impl_stream_sink!(DuplexSink, DuplexSinkFailure, Arc<Mutex<Call>>);

/// A context for rpc handling.
pub struct RpcContext {
    ctx: RequestContext,
    deadline: Deadline,
}

impl RpcContext {
    fn new(ctx: RequestContext) -> RpcContext {
        RpcContext {
            deadline: ctx.deadline(),
            ctx: ctx,
        }
    }

    pub fn method(&self) -> &[u8] {
        self.ctx.method()
    }

    pub fn host(&self) -> &[u8] {
        self.ctx.host()
    }

    pub fn deadline(&self) -> &Deadline {
        &self.deadline
    }
}

// Following four helper functions are used to create a callback closure.

// Helper function to call a unary handler.
pub fn execute_unary<P, Q, F>(mut ctx: RpcContext,
                              ser: SerFn<Q>,
                              de: DeFn<P>,
                              payload: &[u8],
                              f: &F)
    where F: Fn(RpcContext, P, UnarySink<Q>)
{
    let mut call = ctx.ctx.take_call().unwrap();
    let close_f = call.start_server_side();
    let request = match de(payload) {
        Ok(f) => f,
        Err(e) => {
            let status =
                RpcStatus::new(RpcStatusCode::Internal,
                               Some(format!("Failed to deserialize response message: {:?}", e)));
            call.abort(status);
            return;
        }
    };
    let sink = UnarySink::new(call, close_f, ser);
    f(ctx, request, sink)
}

// Helper function to call client streaming handler.
pub fn execute_client_streaming<P, Q, F>(mut ctx: RpcContext, ser: SerFn<Q>, de: DeFn<P>, f: &F)
    where F: Fn(RpcContext, RequestStream<P>, ClientStreamingSink<Q>)
{
    let call = Arc::new(Mutex::new(ctx.ctx.take_call().unwrap()));
    let close_f = {
        let mut call = call.lock().unwrap();
        call.start_server_side()
    };

    let req_s = RequestStream::new(call.clone(), de);
    let sink = ClientStreamingSink::new(call, close_f, ser);
    f(ctx, req_s, sink)
}

// Helper function to call server streaming handler.
pub fn execute_server_streaming<P, Q, F>(mut ctx: RpcContext,
                                         ser: SerFn<Q>,
                                         de: DeFn<P>,
                                         payload: &[u8],
                                         f: &F)
    where F: Fn(RpcContext, P, ServerStreamingSink<Q>)
{
    let mut call = ctx.ctx.take_call().unwrap();
    let close_f = call.start_server_side();

    let request = match de(payload) {
        Ok(t) => t,
        Err(e) => {
            let status =
                RpcStatus::new(RpcStatusCode::Internal,
                               Some(format!("Failed to deserialize response message: {:?}", e)));
            call.abort(status);
            return;
        }
    };

    let sink = ServerStreamingSink::new(call, close_f, ser);
    f(ctx, request, sink)
}

// Helper function to call duplex streaming handler.
pub fn execute_duplex_streaming<P, Q, F>(mut ctx: RpcContext, ser: SerFn<Q>, de: DeFn<P>, f: &F)
    where F: Fn(RpcContext, RequestStream<P>, DuplexSink<Q>)
{
    let call = Arc::new(Mutex::new(ctx.ctx.take_call().unwrap()));
    let close_f = {
        let mut call = call.lock().unwrap();
        call.start_server_side()
    };

    let req_s = RequestStream::new(call.clone(), de);
    let sink = DuplexSink::new(call, close_f, ser);
    f(ctx, req_s, sink)
}

// A helper function used to handle all undefined rpc calls.
pub fn execute_unimplemented(mut ctx: RequestContext) {
    let mut call = ctx.take_call().unwrap();
    call.start_server_side();
    call.abort(RpcStatus::new(RpcStatusCode::Unimplemented, None))
}

// Helper function to call handler.
//
// Invoked after a request is ready to be handled.
fn execute(ctx: RequestContext, payload: &[u8], f: &CallBack) {
    let rpc_ctx = RpcContext::new(ctx);
    f(rpc_ctx, payload)
}<|MERGE_RESOLUTION|>--- conflicted
+++ resolved
@@ -13,29 +13,16 @@
 
 
 use std::{result, slice};
-<<<<<<< HEAD
-=======
-use std::marker::PhantomData;
->>>>>>> ade36abf
 use std::sync::{Arc, Mutex};
 
 use futures::{Async, AsyncSink, Future, Poll, Sink, StartSend, Stream};
 use grpc_sys::{self, GprClockType, GprTimespec, GrpcCallStatus, GrpcRequestCallContext};
-<<<<<<< HEAD
 
 use async::{BatchFuture, CallTag};
 use call::{BatchContext, Call, MethodType, RpcStatusCode, SinkBase, StreamingBase};
 use codec::{DeFn, SerFn};
 use cq::CompletionQueue;
 use error::{Error, Result};
-=======
-use protobuf::{self, Message, MessageStatic};
-
-use async::{BatchFuture, CallTag};
-use call::{BatchContext, Call, MethodType, RpcStatusCode, SinkBase, StreamingBase};
-use cq::CompletionQueue;
-use error::Error;
->>>>>>> ade36abf
 use server::{CallBack, Inner};
 use super::{CallHolder, RpcStatus};
 
@@ -79,11 +66,7 @@
     ///
     /// Return error if the request is a client side unary request.
     pub fn handle_stream_req(self, inner: &Inner) -> result::Result<(), Self> {
-<<<<<<< HEAD
-        match inner.get_method(self.method()) {
-=======
         match inner.get_handler(self.method()) {
->>>>>>> ade36abf
             Some(handler) => {
                 match handler.method_type() {
                     MethodType::Unary |
@@ -192,11 +175,7 @@
     }
 
     pub fn handle(mut self, inner: &Arc<Inner>, data: Option<&[u8]>) {
-<<<<<<< HEAD
-        let handler = inner.get_method(self.request.method()).unwrap();
-=======
         let handler = inner.get_handler(self.request.method()).unwrap();
->>>>>>> ade36abf
         if let Some(data) = data {
             return execute(self.request, data, handler.cb());
         }
