// Copyright 2017 PingCAP, Inc.
//
// Licensed under the Apache License, Version 2.0 (the "License");
// you may not use this file except in compliance with the License.
// You may obtain a copy of the License at
//
//     http://www.apache.org/licenses/LICENSE-2.0
//
// Unless required by applicable law or agreed to in writing, software
// distributed under the License is distributed on an "AS IS" BASIS,
// See the License for the specific language governing permissions and
// limitations under the License.

use std::ptr;
use std::sync::Arc;
use std::time::Duration;

use futures::{Async, AsyncSink, Future, Poll, Sink, StartSend, Stream};
use grpc_sys;

use super::{ShareCall, ShareCallHolder, SinkBase, WriteFlags};
use async::{BatchFuture, BatchMessage, BatchType, CqFuture, SpinLock};
use call::{check_run, Call, Method};
use channel::Channel;
use codec::{DeserializeFn, SerializeFn};
use error::{Error, Result};
use metadata::Metadata;

/// Update the flag bit in res.
#[inline]
pub fn change_flag(res: &mut u32, flag: u32, set: bool) {
    if set {
        *res |= flag;
    } else {
        *res &= !flag;
    }
}

/// Options for calls made by client.
#[derive(Clone, Default)]
pub struct CallOption {
    timeout: Option<Duration>,
    write_flags: WriteFlags,
    call_flags: u32,
    headers: Option<Metadata>,
}

impl CallOption {
    /// Signal that the call is idempotent.
    pub fn idempotent(mut self, is_idempotent: bool) -> CallOption {
        change_flag(
            &mut self.call_flags,
            grpc_sys::GRPC_INITIAL_METADATA_IDEMPOTENT_REQUEST,
            is_idempotent,
        );
        self
    }

    /// Signal that the call should not return UNAVAILABLE before it has started.
    pub fn wait_for_ready(mut self, wait_for_ready: bool) -> CallOption {
        change_flag(
            &mut self.call_flags,
            grpc_sys::GRPC_INITIAL_METADATA_WAIT_FOR_READY,
            wait_for_ready,
        );
        self
    }

    /// Signal that the call is cacheable. gRPC is free to use GET verb.
    pub fn cacheable(mut self, cacheable: bool) -> CallOption {
        change_flag(
            &mut self.call_flags,
            grpc_sys::GRPC_INITIAL_METADATA_CACHEABLE_REQUEST,
            cacheable,
        );
        self
    }

    /// Set write flags.
    pub fn write_flags(mut self, write_flags: WriteFlags) -> CallOption {
        self.write_flags = write_flags;
        self
    }

    /// Set a timeout.
    pub fn timeout(mut self, timeout: Duration) -> CallOption {
        self.timeout = Some(timeout);
        self
    }

    /// Get the timeout.
    pub fn get_timeout(&self) -> Option<Duration> {
        self.timeout
    }

    /// Set the headers to be sent with the call.
    pub fn headers(mut self, meta: Metadata) -> CallOption {
        self.headers = Some(meta);
        self
    }

    /// Get headers to be sent with the call.
    pub fn get_headers(&self) -> Option<&Metadata> {
        self.headers.as_ref()
    }
}

impl Call {
    pub fn unary_async<Req, Resp>(
        channel: &Channel,
        method: &Method<Req, Resp>,
        req: &Req,
        mut opt: CallOption,
    ) -> Result<ClientUnaryReceiver<Resp>> {
        let call = channel.create_call(method, &opt)?;
        let mut payload = vec![];
        (method.req_ser())(req, &mut payload);
        let cq_f = check_run(BatchType::CheckRead, |ctx, tag| unsafe {
            grpc_sys::grpcwrap_call_start_unary(
                call.call,
                ctx,
                payload.as_ptr() as *const _,
                payload.len(),
                opt.write_flags.flags,
                opt.headers
                    .as_mut()
                    .map_or_else(ptr::null_mut, |c| c as *mut _ as _),
                opt.call_flags,
                tag,
            )
        });
        Ok(ClientUnaryReceiver::new(call, cq_f, method.resp_de()))
    }

    pub fn client_streaming<Req, Resp>(
        channel: &Channel,
        method: &Method<Req, Resp>,
        mut opt: CallOption,
    ) -> Result<(ClientCStreamSender<Req>, ClientCStreamReceiver<Resp>)> {
        let call = channel.create_call(method, &opt)?;
        let cq_f = check_run(BatchType::CheckRead, |ctx, tag| unsafe {
            grpc_sys::grpcwrap_call_start_client_streaming(
                call.call,
                ctx,
                opt.headers
                    .as_mut()
                    .map_or_else(ptr::null_mut, |c| c as *mut _ as _),
                opt.call_flags,
                tag,
            )
        });

        let share_call = Arc::new(SpinLock::new(ShareCall::new(call, cq_f)));
        let sink = ClientCStreamSender::new(share_call.clone(), method.req_ser());
        let recv = ClientCStreamReceiver {
            call: share_call,
            resp_de: method.resp_de(),
            finished: false,
        };
        Ok((sink, recv))
    }

    pub fn server_streaming<Req, Resp>(
        channel: &Channel,
        method: &Method<Req, Resp>,
        req: &Req,
        mut opt: CallOption,
    ) -> Result<ClientSStreamReceiver<Resp>> {
        let call = channel.create_call(method, &opt)?;
        let mut payload = vec![];
        (method.req_ser())(req, &mut payload);
        let cq_f = check_run(BatchType::Finish, |ctx, tag| unsafe {
            grpc_sys::grpcwrap_call_start_server_streaming(
                call.call,
                ctx,
                payload.as_ptr() as _,
                payload.len(),
                opt.write_flags.flags,
                opt.headers
                    .as_mut()
                    .map_or_else(ptr::null_mut, |c| c as *mut _ as _),
                opt.call_flags,
                tag,
            )
        });

        // TODO: handle header
        check_run(BatchType::Finish, |ctx, tag| unsafe {
            grpc_sys::grpcwrap_call_recv_initial_metadata(call.call, ctx, tag)
        });

        Ok(ClientSStreamReceiver::new(call, cq_f, method.resp_de()))
    }

    pub fn duplex_streaming<Req, Resp>(
        channel: &Channel,
        method: &Method<Req, Resp>,
        mut opt: CallOption,
    ) -> Result<(ClientDuplexSender<Req>, ClientDuplexReceiver<Resp>)> {
        let call = channel.create_call(method, &opt)?;
        let cq_f = check_run(BatchType::Finish, |ctx, tag| unsafe {
            grpc_sys::grpcwrap_call_start_duplex_streaming(
                call.call,
                ctx,
                opt.headers
                    .as_mut()
                    .map_or_else(ptr::null_mut, |c| c as *mut _ as _),
                opt.call_flags,
                tag,
            )
        });

        // TODO: handle header.
        check_run(BatchType::Finish, |ctx, tag| unsafe {
            grpc_sys::grpcwrap_call_recv_initial_metadata(call.call, ctx, tag)
        });

        let share_call = Arc::new(SpinLock::new(ShareCall::new(call, cq_f)));
        let sink = ClientDuplexSender::new(share_call.clone(), method.req_ser());
        let recv = ClientDuplexReceiver::new(share_call, method.resp_de());
        Ok((sink, recv))
    }
}

/// A receiver for unary request.
///
/// The future is resolved once response is received.
#[must_use]
pub struct ClientUnaryReceiver<T> {
    call: Call,
    resp_f: CqFuture<BatchMessage>,
    resp_de: DeserializeFn<T>,
}

impl<T> ClientUnaryReceiver<T> {
    fn new(
        call: Call,
        resp_f: CqFuture<BatchMessage>,
        de: DeserializeFn<T>,
    ) -> ClientUnaryReceiver<T> {
        ClientUnaryReceiver {
            call,
            resp_f,
            resp_de: de,
        }
    }

    /// Cancel the call.
    pub fn cancel(&mut self) {
        self.call.cancel()
    }
}

impl<T> Future for ClientUnaryReceiver<T> {
    type Item = T;
    type Error = Error;

    fn poll(&mut self) -> Poll<T, Error> {
        let data = try_ready!(self.resp_f.poll());
        let t = (self.resp_de)(&data.unwrap())?;
        Ok(Async::Ready(t))
    }
}

/// A receiver for client streaming call.
///
/// If the corresponding sink has dropped or cancelled, this will poll a
/// [`RpcFailure`] error with the [`Cancelled`] status.
///
/// [`RpcFailure`]: ./enum.Error.html#variant.RpcFailure
/// [`Cancelled`]: ./enum.RpcStatusCode.html#variant.Cancelled
#[must_use]
pub struct ClientCStreamReceiver<T> {
    call: Arc<SpinLock<ShareCall>>,
    resp_de: DeserializeFn<T>,
    finished: bool,
}

impl<T> ClientCStreamReceiver<T> {
    /// Cancel the call.
    pub fn cancel(&mut self) {
        let lock = self.call.lock();
        lock.call.cancel()
    }
}

impl<T> Drop for ClientCStreamReceiver<T> {
    /// The corresponding RPC will be canceled if the receiver did not
    /// finish before dropping.
    fn drop(&mut self) {
        if !self.finished {
            self.cancel();
        }
    }
}

impl<T> Future for ClientCStreamReceiver<T> {
    type Item = T;
    type Error = Error;

    fn poll(&mut self) -> Poll<T, Error> {
        let data = {
            let mut call = self.call.lock();
            try_ready!(call.poll_finish())
        };
        let t = (self.resp_de)(&data.unwrap())?;
        self.finished = true;
        Ok(Async::Ready(t))
    }
}

/// A sink for client streaming call and duplex streaming call.
<<<<<<< HEAD
#[must_use]
pub struct StreamingCallSink<P> {
=======
pub struct StreamingCallSink<Req> {
>>>>>>> 1c64b3d1
    call: Arc<SpinLock<ShareCall>>,
    sink_base: SinkBase,
    close_f: Option<BatchFuture>,
    req_ser: SerializeFn<Req>,
}

impl<Req> StreamingCallSink<Req> {
    fn new(call: Arc<SpinLock<ShareCall>>, ser: SerializeFn<Req>) -> StreamingCallSink<Req> {
        StreamingCallSink {
            call,
            sink_base: SinkBase::new(false),
            close_f: None,
            req_ser: ser,
        }
    }

    pub fn cancel(&mut self) {
        let call = self.call.lock();
        call.call.cancel()
    }
}

<<<<<<< HEAD
impl<P> Drop for StreamingCallSink<P> {
    /// The corresponding RPC will be canceled if the sink did not call
    /// [`close`] before dropping.
    ///
    /// [`close`]: #method.close
    fn drop(&mut self) {
        if self.close_f.is_none() {
            self.cancel();
        }
    }
}

impl<P> Sink for StreamingCallSink<P> {
    type SinkItem = (P, WriteFlags);
=======
impl<Req> Sink for StreamingCallSink<Req> {
    type SinkItem = (Req, WriteFlags);
>>>>>>> 1c64b3d1
    type SinkError = Error;

    fn start_send(&mut self, (msg, flags): Self::SinkItem) -> StartSend<Self::SinkItem, Error> {
        {
            let mut call = self.call.lock();
            call.check_alive()?;
        }
        self.sink_base
            .start_send(&mut self.call, &msg, flags, self.req_ser)
            .map(|s| {
                if s {
                    AsyncSink::Ready
                } else {
                    AsyncSink::NotReady((msg, flags))
                }
            })
    }

    fn poll_complete(&mut self) -> Poll<(), Error> {
        {
            let mut call = self.call.lock();
            call.check_alive()?;
        }
        self.sink_base.poll_complete()
    }

    fn close(&mut self) -> Poll<(), Error> {
        let mut call = self.call.lock();
        if self.close_f.is_none() {
            try_ready!(self.sink_base.poll_complete());

            let close_f = call.call.start_send_close_client()?;
            self.close_f = Some(close_f);
        }

        if let Async::NotReady = self.close_f.as_mut().unwrap().poll()? {
            // if call is finished, can return early here.
            call.check_alive()?;
            return Ok(Async::NotReady);
        }
        Ok(Async::Ready(()))
    }
}

pub type ClientCStreamSender<T> = StreamingCallSink<T>;
pub type ClientDuplexSender<T> = StreamingCallSink<T>;

struct ResponseStreamImpl<H, T> {
    call: H,
    msg_f: Option<BatchFuture>,
    read_done: bool,
    finished: bool,
    resp_de: DeserializeFn<T>,
}

impl<H: ShareCallHolder, T> ResponseStreamImpl<H, T> {
    fn new(call: H, resp_de: DeserializeFn<T>) -> ResponseStreamImpl<H, T> {
        ResponseStreamImpl {
            call,
            msg_f: None,
            read_done: false,
<<<<<<< HEAD
            finished: false,
            resp_de: resp_de,
=======
            resp_de,
>>>>>>> 1c64b3d1
        }
    }

    fn cancel(&mut self) {
        self.call.call(|c| c.call.cancel())
    }

    fn poll(&mut self) -> Poll<Option<T>, Error> {
        {
            let finished = &mut self.finished;
            self.call.call(|c| {
                if c.finished {
                    *finished = true;
                    return Ok(());
                }

                let res = c.poll_finish().map(|_| ());
                *finished = c.finished;
                res
            })?;
        }

        let mut bytes = None;
        loop {
            if !self.read_done {
                if let Some(ref mut msg_f) = self.msg_f {
                    bytes = try_ready!(msg_f.poll());
                    if bytes.is_none() {
                        self.read_done = true;
                    }
                }
            }

            if self.read_done {
                if self.finished {
                    return Ok(Async::Ready(None));
                }
                return Ok(Async::NotReady);
            }

            // so msg_f must be either stale or not initialised yet.
            self.msg_f.take();
            let msg_f = self.call.call(|c| c.call.start_recv_message())?;
            self.msg_f = Some(msg_f);
            if let Some(ref data) = bytes {
                let msg = (self.resp_de)(data)?;
                return Ok(Async::Ready(Some(msg)));
            }
        }
    }

    // Cancel the call if we still have some messages or did not
    // receive status code.
    fn on_drop(&mut self) {
        if !self.read_done || !self.finished {
            self.cancel();
        }
    }
}

/// A receiver for server streaming call.
<<<<<<< HEAD
#[must_use]
pub struct ClientSStreamReceiver<Q> {
    imp: ResponseStreamImpl<ShareCall, Q>,
=======
pub struct ClientSStreamReceiver<Resp> {
    imp: ResponseStreamImpl<ShareCall, Resp>,
>>>>>>> 1c64b3d1
}

impl<Resp> ClientSStreamReceiver<Resp> {
    fn new(
        call: Call,
        finish_f: CqFuture<BatchMessage>,
        de: DeserializeFn<Resp>,
    ) -> ClientSStreamReceiver<Resp> {
        let share_call = ShareCall::new(call, finish_f);
        ClientSStreamReceiver {
            imp: ResponseStreamImpl::new(share_call, de),
        }
    }

    pub fn cancel(&mut self) {
        self.imp.cancel()
    }
}

impl<Resp> Stream for ClientSStreamReceiver<Resp> {
    type Item = Resp;
    type Error = Error;

    fn poll(&mut self) -> Poll<Option<Resp>, Error> {
        self.imp.poll()
    }
}

/// A response receiver for duplex call.
<<<<<<< HEAD
///
/// If the corresponding sink has dropped or cancelled, this will poll a
/// [`RpcFailure`] error with the [`Cancelled`] status.
///
/// [`RpcFailure`]: ./enum.Error.html#variant.RpcFailure
/// [`Cancelled`]: ./enum.RpcStatusCode.html#variant.Cancelled
#[must_use]
pub struct ClientDuplexReceiver<Q> {
    imp: ResponseStreamImpl<Arc<SpinLock<ShareCall>>, Q>,
=======
pub struct ClientDuplexReceiver<Resp> {
    imp: ResponseStreamImpl<Arc<SpinLock<ShareCall>>, Resp>,
>>>>>>> 1c64b3d1
}

impl<Resp> ClientDuplexReceiver<Resp> {
    fn new(call: Arc<SpinLock<ShareCall>>, de: DeserializeFn<Resp>) -> ClientDuplexReceiver<Resp> {
        ClientDuplexReceiver {
            imp: ResponseStreamImpl::new(call, de),
        }
    }

    pub fn cancel(&mut self) {
        self.imp.cancel()
    }
}

<<<<<<< HEAD
impl<Q> Drop for ClientDuplexReceiver<Q> {
    /// The corresponding RPC will be canceled if the receiver did not
    /// finish before dropping.
    fn drop(&mut self) {
        self.imp.on_drop()
    }
}

impl<Q> Stream for ClientDuplexReceiver<Q> {
    type Item = Q;
=======
impl<Resp> Stream for ClientDuplexReceiver<Resp> {
    type Item = Resp;
>>>>>>> 1c64b3d1
    type Error = Error;

    fn poll(&mut self) -> Poll<Option<Resp>, Error> {
        self.imp.poll()
    }
}

#[cfg(test)]
mod tests {
    #[test]
    fn test_change_flag() {
        let mut flag = 2 | 4;
        super::change_flag(&mut flag, 8, true);
        assert_eq!(flag, 2 | 4 | 8);
        super::change_flag(&mut flag, 4, false);
        assert_eq!(flag, 2 | 8);
    }
}<|MERGE_RESOLUTION|>--- conflicted
+++ resolved
@@ -310,12 +310,8 @@
 }
 
 /// A sink for client streaming call and duplex streaming call.
-<<<<<<< HEAD
 #[must_use]
-pub struct StreamingCallSink<P> {
-=======
 pub struct StreamingCallSink<Req> {
->>>>>>> 1c64b3d1
     call: Arc<SpinLock<ShareCall>>,
     sink_base: SinkBase,
     close_f: Option<BatchFuture>,
@@ -338,7 +334,6 @@
     }
 }
 
-<<<<<<< HEAD
 impl<P> Drop for StreamingCallSink<P> {
     /// The corresponding RPC will be canceled if the sink did not call
     /// [`close`] before dropping.
@@ -351,12 +346,8 @@
     }
 }
 
-impl<P> Sink for StreamingCallSink<P> {
-    type SinkItem = (P, WriteFlags);
-=======
 impl<Req> Sink for StreamingCallSink<Req> {
     type SinkItem = (Req, WriteFlags);
->>>>>>> 1c64b3d1
     type SinkError = Error;
 
     fn start_send(&mut self, (msg, flags): Self::SinkItem) -> StartSend<Self::SinkItem, Error> {
@@ -418,12 +409,8 @@
             call,
             msg_f: None,
             read_done: false,
-<<<<<<< HEAD
             finished: false,
-            resp_de: resp_de,
-=======
             resp_de,
->>>>>>> 1c64b3d1
         }
     }
 
@@ -485,14 +472,9 @@
 }
 
 /// A receiver for server streaming call.
-<<<<<<< HEAD
 #[must_use]
-pub struct ClientSStreamReceiver<Q> {
-    imp: ResponseStreamImpl<ShareCall, Q>,
-=======
 pub struct ClientSStreamReceiver<Resp> {
     imp: ResponseStreamImpl<ShareCall, Resp>,
->>>>>>> 1c64b3d1
 }
 
 impl<Resp> ClientSStreamReceiver<Resp> {
@@ -522,7 +504,6 @@
 }
 
 /// A response receiver for duplex call.
-<<<<<<< HEAD
 ///
 /// If the corresponding sink has dropped or cancelled, this will poll a
 /// [`RpcFailure`] error with the [`Cancelled`] status.
@@ -530,12 +511,8 @@
 /// [`RpcFailure`]: ./enum.Error.html#variant.RpcFailure
 /// [`Cancelled`]: ./enum.RpcStatusCode.html#variant.Cancelled
 #[must_use]
-pub struct ClientDuplexReceiver<Q> {
-    imp: ResponseStreamImpl<Arc<SpinLock<ShareCall>>, Q>,
-=======
 pub struct ClientDuplexReceiver<Resp> {
     imp: ResponseStreamImpl<Arc<SpinLock<ShareCall>>, Resp>,
->>>>>>> 1c64b3d1
 }
 
 impl<Resp> ClientDuplexReceiver<Resp> {
@@ -550,8 +527,7 @@
     }
 }
 
-<<<<<<< HEAD
-impl<Q> Drop for ClientDuplexReceiver<Q> {
+impl<Resp> Drop for ClientDuplexReceiver<Resp> {
     /// The corresponding RPC will be canceled if the receiver did not
     /// finish before dropping.
     fn drop(&mut self) {
@@ -559,12 +535,8 @@
     }
 }
 
-impl<Q> Stream for ClientDuplexReceiver<Q> {
-    type Item = Q;
-=======
 impl<Resp> Stream for ClientDuplexReceiver<Resp> {
     type Item = Resp;
->>>>>>> 1c64b3d1
     type Error = Error;
 
     fn poll(&mut self) -> Poll<Option<Resp>, Error> {
