--- conflicted
+++ resolved
@@ -20,16 +20,8 @@
 
 use cq::CompletionQueue;
 use futures::{Async, Future, Poll};
-<<<<<<< HEAD
-use grpc_sys::{
-    self, GrpcBatchContext, GrpcByteBufferRaw, GrpcByteBufferReader, GrpcByteBuffer, GrpcCall,
-    GrpcCallStatus, GrpcSliceRaw,
-};
-use libc::{c_void, size_t};
-=======
 use grpc_sys::{self, GrpcBatchContext, GrpcByteBufferReader, GrpcCall, GrpcCallStatus, GrpcSlice};
 use libc::c_void;
->>>>>>> 94fcfbc7
 
 use async::{self, BatchFuture, BatchType, CallTag, SpinLock};
 use codec::{DeserializeFn, Marshaller, SerializeFn};
@@ -169,32 +161,6 @@
     }
 }
 
-<<<<<<< HEAD
-struct BufferSlice {
-    slice: GrpcSliceRaw,
-    offset: usize,
-    length: usize,
-}
-
-impl BufferSlice {
-    pub unsafe fn reset(&mut self) {
-        self.length = grpc_sys::grpcwrap_slice_length(&self.slice);
-        self.offset = 0;
-    }
-
-    pub fn is_finished(&self) -> bool {
-        self.offset == self.length
-    }
-
-    pub unsafe fn as_slice(&mut self) -> &[u8] {
-        let mut len = 0;
-        let ptr = grpc_sys::grpcwrap_slice_raw_offset(&self.slice, self.offset, &mut len);
-        slice::from_raw_parts(ptr as _, len)
-    }
-}
-
-=======
->>>>>>> 94fcfbc7
 /// `MessageReader` is a zero-copy reader for the message payload.
 ///
 /// To achieve zero-copy, use the BufRead API `fill_buf` and `consume`
@@ -268,41 +234,9 @@
         if self.length == 0 {
             return Ok(&[]);
         }
-<<<<<<< HEAD
-        unsafe {
-            let read_next = match self.buffer_slice {
-                Some(ref mut buffer_slice) => {
-                    if buffer_slice.is_finished() {
-                        // TODO there need a lot of work to do after we've refactored `GrpcSlice`
-                        grpc_sys::grpc_slice_unref(buffer_slice.slice.clone());
-                        true
-                    } else {
-                        false
-                    }
-                }
-                None => {
-                    self.buffer_slice = Some(mem::zeroed());
-                    true
-                }
-            };
-
-            let buffer_slice = self.buffer_slice.as_mut().unwrap();
-            if read_next {
-                let code = grpc_sys::grpc_byte_buffer_reader_next(
-                    &mut self.reader,
-                    &mut buffer_slice.slice,
-                );
-                debug_assert_ne!(code, 0);
-                buffer_slice.reset();
-            }
-
-            debug_assert!(buffer_slice.offset <= buffer_slice.length);
-            Ok(buffer_slice.as_slice())
-=======
         if self.buffer_slice.is_empty() || self.buffer_offset == self.buffer_len {
             self.buffer_slice = self.reader.next_slice();
             self.buffer_offset = 0;
->>>>>>> 94fcfbc7
         }
 
         debug_assert!(self.buffer_offset <= self.buffer_len);
@@ -319,12 +253,6 @@
     fn drop(&mut self) {
         unsafe {
             grpc_sys::grpc_byte_buffer_reader_destroy(&mut self.reader);
-<<<<<<< HEAD
-            if let Some(buffer_slice) = self.buffer_slice.take() {
-                grpc_sys::grpc_slice_unref(buffer_slice.slice);
-            }
-=======
->>>>>>> 94fcfbc7
         }
     }
 }
@@ -358,7 +286,7 @@
         self.size = 0;
     }
 
-    pub unsafe fn as_ptr(&mut self) -> *mut GrpcByteBufferRaw {
+    pub unsafe fn as_ptr(&mut self) -> *mut grpc_sys::GrpcByteBuffer {
         grpc_sys::grpc_raw_byte_buffer_create(self.data.as_mut_ptr(), self.data.len())
     }
 
@@ -429,18 +357,9 @@
 
     /// Fetch the response bytes of the rpc call.
     pub fn recv_message(&mut self) -> Option<MessageReader> {
-<<<<<<< HEAD
-        let length;
-        let mut buf = self.take_recv_message()?;
-        let reader = GrpcByteBufferReader::from(&mut buf);
-        unsafe {
-            length = grpc_sys::grpc_byte_buffer_length(reader.buffer_out);
-        }
-=======
         let mut buf = self.take_recv_message()?;
         let reader = GrpcByteBufferReader::from(&mut buf);
         let length = reader.len();
->>>>>>> 94fcfbc7
 
         Some(MessageReader {
             _buf: buf,
@@ -885,20 +804,6 @@
 
 #[cfg(test)]
 mod tests {
-<<<<<<< HEAD
-    use grpc_sys;
-
-    use super::*;
-
-    unsafe fn make_message_reader(source: &[u8], n_slice: usize) -> MessageReader {
-        let mut slices = Vec::with_capacity(n_slice);
-        for _ in 0..n_slice {
-            slices.push(From::from(source));
-        }
-        let mut buf = GrpcByteBuffer::from(slices.as_ref());
-        let reader = GrpcByteBufferReader::from(&mut buf);
-        let length = grpc_sys::grpc_byte_buffer_length(reader.buffer_out);
-=======
     use super::*;
 
     fn make_message_reader(source: &[u8], n_slice: usize) -> MessageReader {
@@ -906,7 +811,6 @@
         let mut buf = GrpcByteBuffer::from(slices.as_mut_slice());
         let reader = GrpcByteBufferReader::from(&mut buf);
         let length = reader.len();
->>>>>>> 94fcfbc7
 
         MessageReader {
             _buf: buf,
