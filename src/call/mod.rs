// Copyright 2017 PingCAP, Inc.
//
// Licensed under the Apache License, Version 2.0 (the "License");
// you may not use this file except in compliance with the License.
// You may obtain a copy of the License at
//
//     http://www.apache.org/licenses/LICENSE-2.0
//
// Unless required by applicable law or agreed to in writing, software
// distributed under the License is distributed on an "AS IS" BASIS,
// See the License for the specific language governing permissions and
// limitations under the License.


pub mod client;
pub mod server;

pub mod server;

use std::{ptr, result, slice, usize};
use std::sync::{Arc, Mutex};

use futures::{Async, Future, Poll};
use grpc_sys::{self, GrpcBatchContext, GrpcCall, GrpcCallStatus, GrpcStatusCode};
use libc::c_void;

use async::{BatchFuture, BatchType, Promise};
use error::{Error, Result};

#[derive(Clone, Copy)]
pub enum MethodType {
    Unary,
    ClientStreaming,
    ServerStreaming,
    Duplex,
}

// TODO: add serializer and deserializer.
pub struct Method {
    pub ty: MethodType,
    pub name: &'static str,
}

impl Method {
    pub fn new(ty: MethodType, name: &'static str) -> Method {
        Method { ty: ty, name: name }
    }
}

/// Status return from server.
#[derive(Debug)]
pub struct RpcStatus {
    pub status: GrpcStatusCode,
    pub details: Option<String>,
}

impl RpcStatus {
    pub fn new(status: GrpcStatusCode, details: Option<String>) -> RpcStatus {
        RpcStatus {
            status: status,
            details: details,
        }
    }

    /// Generate an Ok status.
    pub fn ok() -> RpcStatus {
        RpcStatus::new(GrpcStatusCode::Ok, None)
    }
}

/// Context for batch request.
pub struct BatchContext {
    ctx: *mut GrpcBatchContext,
}

impl BatchContext {
    pub fn new() -> BatchContext {
        BatchContext { ctx: unsafe { grpc_sys::grpcwrap_batch_context_create() } }
    }

    pub fn as_ptr(&self) -> *mut GrpcBatchContext {
        self.ctx
    }

    /// Get the status of the rpc call.
    pub fn rpc_status(&self) -> RpcStatus {
        let status =
            unsafe { grpc_sys::grpcwrap_batch_context_recv_status_on_client_status(self.ctx) };
        let details = if status == GrpcStatusCode::Ok {
            None
        } else {
            unsafe {
                let mut details_len = 0;
                let details_ptr = grpc_sys::grpcwrap_batch_context_recv_status_on_client_details(
                    self.ctx, &mut details_len);
                let details_slice = slice::from_raw_parts(details_ptr as *const _, details_len);
                Some(String::from_utf8_lossy(details_slice).into_owned())
            }
        };

        RpcStatus {
            status: status,
            details: details,
        }
    }

    /// Fetch the response bytes of the rpc call.
    // TODO: return Read instead.
    pub fn recv_message(&self) -> Option<Vec<u8>> {
        // TODO: avoid copy
        let len = unsafe { grpc_sys::grpcwrap_batch_context_recv_message_length(self.ctx) };
        if len == usize::MAX {
            return None;
        }
        let mut buffer = Vec::with_capacity(len);
        unsafe {
            grpc_sys::grpcwrap_batch_context_recv_message_to_buffer(self.ctx,
                                                                    buffer.as_mut_ptr() as *mut _,
                                                                    len);
            buffer.set_len(len);
        }
        Some(buffer)
    }
}

impl Drop for BatchContext {
    fn drop(&mut self) {
        unsafe { grpc_sys::grpcwrap_batch_context_destroy(self.ctx) }
    }
}

/// A helper function that runs the batch call and checks the result.
fn check_run<F>(bt: BatchType, f: F) -> BatchFuture
    where F: FnOnce(*mut GrpcBatchContext, *mut c_void) -> GrpcCallStatus
{
    let (cq_f, prom) = Promise::batch_pair(bt);
    let prom_box = Box::new(prom);
    let batch_ptr = prom_box.batch_ctx().unwrap().as_ptr();
    let prom_ptr = Box::into_raw(prom_box);
    let code = f(batch_ptr, prom_ptr as *mut c_void);
    if code != GrpcCallStatus::Ok {
        unsafe {
            Box::from_raw(prom_ptr);
        }
        panic!("create call fail: {:?}", code);
    }
    cq_f
}

/// A Call represents an RPC.
///
/// When created, it is in a configuration state allowing properties to be
/// set until it is invoked. After invoke, the Call can have messages
/// written to it and read from it.
pub struct Call {
    call: *mut GrpcCall,
}

unsafe impl Send for Call {}

impl Call {
    pub unsafe fn from_raw(call: *mut grpc_sys::GrpcCall) -> Call {
        assert!(!call.is_null());
        Call { call: call }
    }

    /// Send a message asynchronously.
    pub fn start_send_message(&mut self,
                              msg: &[u8],
                              write_flags: u32,
                              initial_meta: bool)
                              -> BatchFuture {
        let i = if initial_meta { 1 } else { 0 };
        check_run(BatchType::Finish, |ctx, tag| unsafe {
            grpc_sys::grpcwrap_call_send_message(self.call,
                                                 ctx,
                                                 msg.as_ptr() as _,
                                                 msg.len(),
                                                 write_flags,
                                                 i,
                                                 tag)
        })
    }

    /// Finish the rpc call from client.
    pub fn start_send_close_client(&mut self) -> BatchFuture {
        check_run(BatchType::Finish, |ctx, tag| unsafe {
            grpc_sys::grpcwrap_call_send_close_from_client(self.call, ctx, tag)
        })
    }

    /// Receive a message asynchronously.
    pub fn start_recv_message(&mut self) -> BatchFuture {
        check_run(BatchType::Read,
                  |ctx, tag| unsafe { grpc_sys::grpcwrap_call_recv_message(self.call, ctx, tag) })
    }

    /// Start handling from server side.
    ///
    /// Future will finish once close is received by the server.
    pub fn start_server_side(&mut self) -> BatchFuture {
        check_run(BatchType::Finish, |ctx, tag| unsafe {
            grpc_sys::grpcwrap_call_start_serverside(self.call, ctx, tag)
        })
    }

    /// Send a status from server.
    pub fn start_send_status_from_server(&mut self,
                                         status: &RpcStatus,
                                         send_empty_metadata: bool,
                                         payload: Option<Vec<u8>>,
                                         write_flags: u32)
                                         -> BatchFuture {
        let send_empty_metadata = if send_empty_metadata { 1 } else { 0 };
        let (payload_ptr, payload_len) = payload
            .as_ref()
            .map_or((ptr::null(), 0), |b| (b.as_ptr(), b.len()));
        check_run(BatchType::Finish, |ctx, tag| unsafe {
            let details_ptr = status
                .details
                .as_ref()
                .map_or_else(ptr::null, |s| s.as_ptr() as _);
            let details_len = status.details.as_ref().map_or(0, String::len);
            grpc_sys::grpcwrap_call_send_status_from_server(self.call,
                                                            ctx,
                                                            status.status,
                                                            details_ptr,
                                                            details_len,
                                                            ptr::null_mut(),
                                                            send_empty_metadata,
                                                            payload_ptr as _,
                                                            payload_len,
                                                            write_flags,
                                                            tag)
        })
    }

<<<<<<< HEAD
    /// Abort a rpc call before handler is called.
=======
    /// Abort an rpc call before handler is called.
>>>>>>> 256d0df0
    pub fn abort(self, status: RpcStatus) {
        let call_ptr = self.call;
        let prom = Promise::abort(self);
        let prom_box = Box::new(prom);
        let batch_ptr = prom_box.batch_ctx().unwrap().as_ptr();
        let prom_ptr = Box::into_raw(prom_box);

        let code = unsafe {
            let details_ptr = status
                .details
                .as_ref()
                .map_or_else(ptr::null, |s| s.as_ptr() as _);
            let details_len = status.details.as_ref().map_or(0, String::len);
            grpc_sys::grpcwrap_call_send_status_from_server(call_ptr,
                                                            batch_ptr,
                                                            status.status,
                                                            details_ptr,
                                                            details_len,
                                                            ptr::null_mut(),
                                                            1,
                                                            ptr::null(),
                                                            0,
                                                            0,
                                                            prom_ptr as *mut c_void)
        };
        if code != GrpcCallStatus::Ok {
            unsafe {
                Box::from_raw(prom_ptr);
            }
            panic!("create call fail: {:?}", code);
        }
    }

    /// Cancel the rpc call by client.
    fn cancel(&self) {
        unsafe { grpc_sys::grpc_call_cancel(self.call, ptr::null_mut()) }
    }
}

impl Drop for Call {
    fn drop(&mut self) {
        unsafe { grpc_sys::grpc_call_destroy(self.call) }
    }
}

/// A helper trait that allow executing function on the inernal call struct.
trait CallHolder {
    fn call<R, F: FnOnce(&mut Call) -> R>(&mut self, f: F) -> R;
}

impl CallHolder for Call {
    #[inline]
    fn call<R, F: FnOnce(&mut Call) -> R>(&mut self, f: F) -> R {
        f(self)
    }
}

impl CallHolder for Arc<Mutex<Call>> {
    #[inline]
    fn call<R, F: FnOnce(&mut Call) -> R>(&mut self, f: F) -> R {
        let mut lock = self.lock().unwrap();
        f(&mut lock)
    }
}

/// A helper struct for constructing Stream object for batch requests.
struct StreamingBase {
    close_f: Option<BatchFuture>,
    msg_f: Option<BatchFuture>,
    read_done: bool,
}

impl StreamingBase {
    fn new(close_f: Option<BatchFuture>) -> StreamingBase {
        StreamingBase {
            close_f: close_f,
            msg_f: None,
            read_done: false,
        }
    }

    fn poll<C: CallHolder>(&mut self,
                           call: &mut C,
                           skip_finish_check: bool)
                           -> Poll<Option<Vec<u8>>, Error> {
        if !skip_finish_check {
            let mut finished = false;
            if let Some(ref mut close_f) = self.close_f {
                match close_f.poll() {
                    Ok(Async::Ready(_)) => {
                        // don't return immediately, there maybe pending data.
                        finished = true;
                    }
                    Err(e) => return Err(e),
                    Ok(Async::NotReady) => {}
                }
            }
            if finished {
                self.close_f.take();
            }
        }

        let mut bytes = None;
        if !self.read_done {
            if let Some(ref mut msg_f) = self.msg_f {
                bytes = try_ready!(msg_f.poll());
                if bytes.is_none() {
                    self.read_done = true;
                }
            }
        }

        if self.read_done {
            if self.close_f.is_none() {
                return Ok(Async::Ready(None));
            }
            return Ok(Async::NotReady);
        }

        // so msg_f must be either stale or not initialised yet.
        self.msg_f.take();
        let msg_f = call.call(|c| c.start_recv_message());
        self.msg_f = Some(msg_f);
        if bytes.is_none() {
            self.poll(call, true)
        } else {
            Ok(Async::Ready(bytes))
        }
    }
}

/// A helper struct for constructing Sink object for batch requests.
struct SinkBase {
    write_f: Option<BatchFuture>,
    close_f: Option<BatchFuture>,
    buf: Vec<u8>,
    flags: u32,
    send_metadata: bool,
}

impl SinkBase {
    fn new(flags: u32, send_metadata: bool) -> SinkBase {
        SinkBase {
            write_f: None,
            close_f: None,
            buf: Vec::new(),
            send_metadata: send_metadata,
            flags: flags,
        }
    }

    fn start_send<F, E, C: CallHolder>(&mut self, call: &mut C, fill_buf: F) -> Result<bool>
        where F: FnOnce(&mut Vec<u8>) -> result::Result<(), E>,
              E: Into<Error>
    {
        if self.write_f.is_some() {
            // try its best not to return false.
            try!(self.poll_complete());
            if self.write_f.is_some() {
                return Ok(false);
            }
        }

        self.buf.clear();
        if let Err(e) = fill_buf(&mut self.buf) {
            return Err(e.into());
        }
        let write_f =
            call.call(|c| c.start_send_message(&self.buf, self.flags, self.send_metadata));
        self.write_f = Some(write_f);
        self.send_metadata = false;
        Ok(true)
    }

    fn poll_complete(&mut self) -> Poll<(), Error> {
        if let Some(ref mut write_f) = self.write_f {
            try_ready!(write_f.poll());
        }

        self.write_f.take();
        Ok(Async::Ready(()))
    }

    fn close<C: CallHolder>(&mut self, call: &mut C) -> Poll<(), Error> {
        if self.close_f.is_none() {
            try_ready!(self.poll_complete());

            let close_f = call.call(|c| c.start_send_close_client());
            self.close_f = Some(close_f);
        }

        try_ready!(self.close_f.as_mut().unwrap().poll());
        Ok(Async::Ready(()))
    }
}<|MERGE_RESOLUTION|>--- conflicted
+++ resolved
@@ -13,8 +13,6 @@
 
 
 pub mod client;
-pub mod server;
-
 pub mod server;
 
 use std::{ptr, result, slice, usize};
@@ -235,11 +233,7 @@
         })
     }
 
-<<<<<<< HEAD
-    /// Abort a rpc call before handler is called.
-=======
     /// Abort an rpc call before handler is called.
->>>>>>> 256d0df0
     pub fn abort(self, status: RpcStatus) {
         let call_ptr = self.call;
         let prom = Promise::abort(self);
