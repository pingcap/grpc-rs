--- conflicted
+++ resolved
@@ -12,20 +12,8 @@
 // limitations under the License.
 
 
-<<<<<<< HEAD
 pub mod client;
 pub mod server;
-
-use async::{BatchFuture, BatchType, Promise};
-use error::{Error, Result};
-use futures::{Async, Future, Poll};
-
-use grpc_sys::{self, GrpcBatchContext, GrpcCall, GrpcCallStatus, GrpcStatusCode};
-use libc::c_void;
-use std::{ptr, result, slice, usize};
-=======
-// TODO: remove following line once all changes are merged into master
-#![allow(dead_code)]
 
 use std::{ptr, result, slice, usize};
 
@@ -35,7 +23,6 @@
 
 use async::{BatchFuture, BatchType, Promise};
 use error::{Error, Result};
->>>>>>> ec1f92ac
 
 #[derive(Clone, Copy)]
 pub enum MethodType {
@@ -139,11 +126,7 @@
     }
 }
 
-<<<<<<< HEAD
-/// A helper function theat run the batch call and check the result.
-=======
 /// A helper function that runs the batch call and checks the result.
->>>>>>> ec1f92ac
 fn check_run<F>(bt: BatchType, f: F) -> BatchFuture
     where F: FnOnce(*mut GrpcBatchContext, *mut c_void) -> GrpcCallStatus
 {
@@ -296,19 +279,12 @@
         }
 
         let mut bytes = None;
-<<<<<<< HEAD
         if !self.read_done {
             if let Some(ref mut msg_f) = self.msg_f {
                 bytes = try_ready!(msg_f.poll());
                 if bytes.is_none() {
                     self.read_done = true;
                 }
-=======
-        if let Some(ref mut msg_f) = self.msg_f {
-            bytes = try_ready!(msg_f.poll());
-            if bytes.is_none() {
-                self.read_done = true;
->>>>>>> ec1f92ac
             }
         }
 
