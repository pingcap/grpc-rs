// Copyright 2017 PingCAP, Inc.
//
// Licensed under the Apache License, Version 2.0 (the "License");
// you may not use this file except in compliance with the License.
// You may obtain a copy of the License at
//
//     http://www.apache.org/licenses/LICENSE-2.0
//
// Unless required by applicable law or agreed to in writing, software
// distributed under the License is distributed on an "AS IS" BASIS,
// See the License for the specific language governing permissions and
// limitations under the License.

pub mod client;
pub mod server;

use std::sync::Arc;
<<<<<<< HEAD
use std::io::{self, BufRead, Read};
=======
use std::io::{self, BufRead, Read, ErrorKind};
>>>>>>> 3cb9de5c
use std::{ptr, slice, mem, cmp, usize};

use cq::CompletionQueue;
use futures::{Async, Future, Poll};
<<<<<<< HEAD
use grpc_sys::{self, GrpcBatchContext, GrpcSlice, GrpcByteBuffer, GrpcByteBufferReader, GrpcCall,
               GrpcCallStatus};
=======
use grpc_sys::{self, GrpcBatchContext, GrpcSlice, GrpcByteBuffer, GrpcByteBufferReader,
               GrpcCall, GrpcCallStatus};
>>>>>>> 3cb9de5c
use libc::c_void;

use async::{self, BatchFuture, BatchType, CallTag, SpinLock};
use codec::{DeserializeFn, Marshaller, SerializeFn};
use error::{Error, Result};

pub use grpc_sys::GrpcStatusCode as RpcStatusCode;

/// Method types supported by gRPC.
#[derive(Clone, Copy)]
pub enum MethodType {
    /// Single request sent from client, single response received from server.
    Unary,

    /// Stream of requests sent from client, single response received from server.
    ClientStreaming,

    /// Single request sent from client, stream of responses received from server.
    ServerStreaming,

    /// Both server and client can stream arbitrary number of requests and responses simultaneously.
    Duplex,
}

/// A description of a remote method.
// TODO: add serializer and deserializer.
pub struct Method<Req, Resp> {
    /// Type of method.
    pub ty: MethodType,

    /// Full qualified name of the method.
    pub name: &'static str,

    /// The marshaller used for request messages.
    pub req_mar: Marshaller<Req>,

    /// The marshaller used for response messages.
    pub resp_mar: Marshaller<Resp>,
}

impl<Req, Resp> Method<Req, Resp> {
    /// Get the request serializer.
    #[inline]
    pub fn req_ser(&self) -> SerializeFn<Req> {
        self.req_mar.ser
    }

    /// Get the request deserializer.
    #[inline]
    pub fn req_de(&self) -> DeserializeFn<Req> {
        self.req_mar.de
    }

    /// Get the response serializer.
    #[inline]
    pub fn resp_ser(&self) -> SerializeFn<Resp> {
        self.resp_mar.ser
    }

    /// Get the response deserializer.
    #[inline]
    pub fn resp_de(&self) -> DeserializeFn<Resp> {
        self.resp_mar.de
    }
}

/// RPC result returned from the server.
#[derive(Debug, Clone)]
pub struct RpcStatus {
    /// gRPC status code. `Ok` indicates success, all other values indicate an error.
    pub status: RpcStatusCode,

    /// Optional detail string.
    pub details: Option<String>,
}

impl RpcStatus {
    /// Create a new [`RpcStatus`].
    pub fn new(status: RpcStatusCode, details: Option<String>) -> RpcStatus {
        RpcStatus { status, details }
    }

    /// Create a new [`RpcStatus`] that status code is Ok.
    pub fn ok() -> RpcStatus {
        RpcStatus::new(RpcStatusCode::Ok, None)
    }
}

/// `MessageReader` is a zero-copy reader for the message payload.
///
/// To achieve zero-copy, use the BufRead API `fill_buf` and `consume`
/// to operate the reader.
pub struct MessageReader {
    buf: *mut GrpcByteBuffer,
    reader: GrpcByteBufferReader,
    slice: Option<GrpcSlice>,
    // Hack: apparently its lifetime depends on `self.slice`. However
    // it's not going to be accessed by others directly, hence it's safe
    // to mark it static here.
    bytes: &'static [u8],
    length: usize,
}

impl MessageReader {
    /// Get the available bytes count of the reader.
    #[inline]
    pub fn pending_bytes_count(&self) -> usize {
        self.length
    }
<<<<<<< HEAD

    pub fn read_directly(&mut self, buf: &mut [u8]) -> usize {
        let amt = {
            let bytes = self.fill_buf_directly();
            if bytes.is_empty() {
                return 0;
=======
}

unsafe impl Sync for MessageReader {}
unsafe impl Send for MessageReader {}

impl Read for MessageReader {
    fn read(&mut self, buf: &mut [u8]) -> io::Result<usize> {
        let amt = {
            let bytes = self.fill_buf()?;
            if bytes.is_empty() {
                return Ok(0);
>>>>>>> 3cb9de5c
            }
            let amt = cmp::min(buf.len(), bytes.len());
            if amt == 1 {
                buf[0] = bytes[0];
            } else {
                buf[..amt].copy_from_slice(bytes);
            }
            amt
        };
        self.consume(amt);
<<<<<<< HEAD
        amt
    }

    pub fn read_to_end_directly(&mut self, buf: &mut Vec<u8>) -> usize {
        if self.length == 0 {
            return 0;
=======
        Ok(amt)
    }

    fn read_to_end(&mut self, buf: &mut Vec<u8>) -> io::Result<usize> {
        if self.length == 0 {
            return Ok(0);
>>>>>>> 3cb9de5c
        }
        buf.reserve(self.length);
        let start = buf.len();
        let mut len = start;
        unsafe {
            buf.set_len(start + self.length);
        }
        let ret = loop {
<<<<<<< HEAD
            match self.read_directly(&mut buf[len..]) {
                0 => break len - start,
                n => len += n,
=======
            match self.read(&mut buf[len..]) {
                Ok(0) => break Ok(len - start),
                Ok(n) => len += n,
                Err(ref e) if e.kind() == ErrorKind::Interrupted => {}
                Err(e) => break Err(e),
>>>>>>> 3cb9de5c
            }
        };
        unsafe {
            buf.set_len(len);
        }
        ret
    }
<<<<<<< HEAD

    pub fn fill_buf_directly(&mut self) -> &[u8] {
        if self.bytes.is_empty() {
            if self.length == 0 {
                return &[];
=======
}

impl BufRead for MessageReader {
    fn fill_buf(&mut self) -> io::Result<&[u8]> {
        if self.bytes.is_empty() {
            if self.length == 0 {
                return Ok(&[]);
>>>>>>> 3cb9de5c
            }
            let mut len = 0;
            unsafe {
                match self.slice {
                    None => self.slice = Some(mem::zeroed()),
                    Some(s) => grpc_sys::grpc_slice_unref(s),
                }
                let slice = self.slice.as_mut().unwrap();
                let code = grpc_sys::grpc_byte_buffer_reader_next(&mut self.reader, slice);
                debug_assert!(code != 0);
                let ptr = grpc_sys::grpcwrap_slice_raw(slice, &mut len);
                self.bytes = slice::from_raw_parts(ptr as _, len);
            }
        }
<<<<<<< HEAD
        self.bytes
    }
}

unsafe impl Sync for MessageReader {}
unsafe impl Send for MessageReader {}

impl Read for MessageReader {
    fn read(&mut self, buf: &mut [u8]) -> io::Result<usize> {
        Ok(self.read_directly(buf))
    }

    fn read_to_end(&mut self, buf: &mut Vec<u8>) -> io::Result<usize> {
        Ok(self.read_to_end_directly(buf))
    }
}

impl BufRead for MessageReader {
    fn fill_buf(&mut self) -> io::Result<&[u8]> {
        Ok(self.fill_buf_directly())
=======
        Ok(self.bytes)
>>>>>>> 3cb9de5c
    }

    fn consume(&mut self, amt: usize) {
        self.length -= amt;
        self.bytes = &self.bytes[amt..];
    }
}

impl Drop for MessageReader {
    fn drop(&mut self) {
        unsafe {
            grpc_sys::grpc_byte_buffer_reader_destroy(&mut self.reader);
            if let Some(slice) = self.slice {
                grpc_sys::grpc_slice_unref(slice);
            }
            grpc_sys::grpc_byte_buffer_destroy(self.buf);
        }
    }
}

/// Context for batch request.
pub struct BatchContext {
    ctx: *mut GrpcBatchContext,
    /// Content of the request.
    /// Since the memory taken by the content can be correctly released by Rust,
    /// we can reduce a copy in C-side if we move the ownership of the content to BatchContext.
    content: Vec<u8>,
}

impl BatchContext {
    pub fn new() -> BatchContext {
        BatchContext {
            ctx: unsafe { grpc_sys::grpcwrap_batch_context_create() },
            content: Vec::with_capacity(0),
        }
    }

    pub fn set_content(&mut self, content: Vec<u8>) -> &mut Self {
        self.content = content;
        self
    }

    pub fn as_ptr(&self) -> *mut GrpcBatchContext {
        self.ctx
    }

    /// Get the status of the rpc call.
    pub fn rpc_status(&self) -> RpcStatus {
        let status =
            unsafe { grpc_sys::grpcwrap_batch_context_recv_status_on_client_status(self.ctx) };
        let details = if status == RpcStatusCode::Ok {
            None
        } else {
            unsafe {
                let mut details_len = 0;
                let details_ptr = grpc_sys::grpcwrap_batch_context_recv_status_on_client_details(
                    self.ctx,
                    &mut details_len,
                );
                let details_slice = slice::from_raw_parts(details_ptr as *const _, details_len);
                Some(String::from_utf8_lossy(details_slice).into_owned())
            }
        };

        RpcStatus { status, details }
    }

    /// Fetch the response bytes of the rpc call.
<<<<<<< HEAD
    pub fn recv_message(&self) -> Option<MessageReader> {
=======
    pub fn recv_message(&mut self) -> Option<MessageReader> {
>>>>>>> 3cb9de5c
        let buf;
        let mut reader;
        let length;
        unsafe {
            buf = grpc_sys::grpcwrap_batch_context_take_recv_message(self.ctx);
            if buf.is_null() {
                return None;
            }

            reader = mem::zeroed();
            assert_eq!(grpc_sys::grpc_byte_buffer_reader_init(&mut reader, buf), 1);
            length = grpc_sys::grpc_byte_buffer_length(reader.buffer_out);
        }

        Some(MessageReader {
            buf,
            reader,
            slice: None,
            bytes: &[],
            length,
        })
    }
}

impl Drop for BatchContext {
    fn drop(&mut self) {
        unsafe { grpc_sys::grpcwrap_batch_context_destroy(self.ctx) }
    }
}

#[inline]
fn box_batch_tag(tag: CallTag) -> (*mut GrpcBatchContext, *mut c_void) {
    let tag_box = Box::new(tag);
    (
        tag_box.batch_ctx().unwrap().as_ptr(),
        Box::into_raw(tag_box) as _,
    )
}

#[inline]
fn box_batch_tag_with_content(
    tag: CallTag,
    content: Vec<u8>,
) -> (*const u8, usize, *mut GrpcBatchContext, *mut c_void) {
    let mut tag_box = Box::new(tag);
    let ptr = content.as_ptr();
    let len = content.len();
    let ctx = tag_box.batch_ctx_mut().unwrap().set_content(content).as_ptr();
    (ptr, len, ctx, Box::into_raw(tag_box) as _)
}

/// A helper function that runs the batch call and checks the result.
fn check_run<F>(bt: BatchType, f: F) -> BatchFuture
    where
        F: FnOnce(*mut GrpcBatchContext, *mut c_void) -> GrpcCallStatus,
{
    let (cq_f, tag) = CallTag::batch_pair(bt);
    let (batch, tag_ptr) = box_batch_tag(tag);
    let code = f(batch, tag_ptr);
    if code != GrpcCallStatus::Ok {
        unsafe { Box::from_raw(tag_ptr); }
        panic!("create call fail: {:?}", code);
    }
    cq_f
}

/// A helper function that runs the batch call and checks the result.
fn check_run_with_content<F>(bt: BatchType, content: Vec<u8>, f: F) -> BatchFuture
where
    F: FnOnce(*const u8, usize, *mut GrpcBatchContext, *mut c_void) -> GrpcCallStatus,
{
    let (cq_f, tag) = CallTag::batch_pair(bt);
<<<<<<< HEAD
    let (content, content_size, batch, tag_ptr) = box_batch_tag_with_content(tag, content);
    let code = f(content, content_size, batch, tag_ptr);
=======
    let (batch_ptr, tag_ptr) = box_batch_tag(tag);
    let code = f(batch_ptr, tag_ptr);
>>>>>>> 3cb9de5c
    if code != GrpcCallStatus::Ok {
        unsafe { Box::from_raw(tag_ptr); }
        panic!("create call fail: {:?}", code);
    }
    cq_f
}

/// A Call represents an RPC.
///
/// When created, it is in a configuration state allowing properties to be
/// set until it is invoked. After invoke, the Call can have messages
/// written to it and read from it.
pub struct Call {
    pub call: *mut GrpcCall,
    pub cq: CompletionQueue,
}

unsafe impl Send for Call {}

impl Call {
    pub unsafe fn from_raw(call: *mut grpc_sys::GrpcCall, cq: CompletionQueue) -> Call {
        assert!(!call.is_null());
        Call { call, cq }
    }

    /// Send a message asynchronously.
    pub fn start_send_message(
        &mut self,
        msg: &[u8],
        write_flags: u32,
        initial_meta: bool,
    ) -> Result<BatchFuture> {
        let _cq_ref = self.cq.borrow()?;
        let i = if initial_meta { 1 } else { 0 };
        let f = check_run_with_content(BatchType::Finish, msg.to_vec(), |content,
         content_size,
         ctx,
         tag| unsafe {
            grpc_sys::grpcwrap_call_send_message(
                self.call,
                ctx,
                content as _,
                content_size,
                write_flags,
                i,
                tag,
            )
        });
        Ok(f)
    }

    /// Finish the rpc call from client.
    pub fn start_send_close_client(&mut self) -> Result<BatchFuture> {
        let _cq_ref = self.cq.borrow()?;
        let f = check_run(BatchType::Finish, |_, tag| unsafe {
            grpc_sys::grpcwrap_call_send_close_from_client(self.call, tag)
        });
        Ok(f)
    }

    /// Receive a message asynchronously.
    pub fn start_recv_message(&mut self) -> Result<BatchFuture> {
        let _cq_ref = self.cq.borrow()?;
        let f = check_run(BatchType::Read, |ctx, tag| unsafe {
            grpc_sys::grpcwrap_call_recv_message(self.call, ctx, tag)
        });
        Ok(f)
    }

    /// Start handling from server side.
    ///
    /// Future will finish once close is received by the server.
    pub fn start_server_side(&mut self) -> Result<BatchFuture> {
        let _cq_ref = self.cq.borrow()?;
        let f = check_run(BatchType::Finish, |ctx, tag| unsafe {
            grpc_sys::grpcwrap_call_start_serverside(self.call, ctx, tag)
        });
        Ok(f)
    }

    /// Send a status from server.
    pub fn start_send_status_from_server(
        &mut self,
        status: &RpcStatus,
        send_empty_metadata: bool,
        payload: &Option<Vec<u8>>,
        write_flags: u32,
    ) -> Result<BatchFuture> {
        let _cq_ref = self.cq.borrow()?;
        let send_empty_metadata = if send_empty_metadata { 1 } else { 0 };
        let (payload_ptr, payload_len) = payload.as_ref().map_or(
            (ptr::null(), 0),
            |b| (b.as_ptr(), b.len()),
        );
        let f = check_run(BatchType::Finish, |ctx, tag| unsafe {
            let details_ptr = status.details.as_ref().map_or_else(
                ptr::null,
                |s| s.as_ptr() as _,
            );
            let details_len = status.details.as_ref().map_or(0, String::len);
            grpc_sys::grpcwrap_call_send_status_from_server(
                self.call,
                ctx,
                status.status,
                details_ptr,
                details_len,
                ptr::null_mut(),
                send_empty_metadata,
                payload_ptr as _,
                payload_len,
                write_flags,
                tag,
            )
        });
        Ok(f)
    }

    /// Abort an rpc call before handler is called.
    pub fn abort(self, status: &RpcStatus) {
        match self.cq.borrow() {
            // Queue is shutdown, ignore.
            Err(Error::QueueShutdown) => return,
            Err(e) => panic!("unexpected error when aborting call: {:?}", e),
            _ => {}
        }
        let call_ptr = self.call;
        let tag = CallTag::abort(self);
        let (batch, tag_ptr) = box_batch_tag(tag);

        let code = unsafe {
            let details_ptr = status.details.as_ref().map_or_else(
                ptr::null,
                |s| s.as_ptr() as _,
            );
            let details_len = status.details.as_ref().map_or(0, String::len);
            grpc_sys::grpcwrap_call_send_status_from_server(
                call_ptr,
                batch,
                status.status,
                details_ptr,
                details_len,
                ptr::null_mut(),
                1,
                ptr::null(),
                0,
                0,
                tag_ptr as *mut c_void,
            )
        };
        if code != GrpcCallStatus::Ok {
            unsafe {
                Box::from_raw(tag_ptr);
            }
            panic!("create call fail: {:?}", code);
        }
    }

    /// Cancel the rpc call by client.
    fn cancel(&self) {
        match self.cq.borrow() {
            // Queue is shutdown, ignore.
            Err(Error::QueueShutdown) => return,
            Err(e) => panic!("unexpected error when canceling call: {:?}", e),
            _ => {}
        }
        unsafe {
            grpc_sys::grpc_call_cancel(self.call, ptr::null_mut());
        }
    }
}

impl Drop for Call {
    fn drop(&mut self) {
        unsafe { grpc_sys::grpc_call_unref(self.call) }
    }
}

/// A share object for client streaming and duplex streaming call.
///
/// In both cases, receiver and sender can be polled in the same time,
/// hence we need to share the call in the both sides and abort the sink
/// once the call is canceled or finished early.
struct ShareCall {
    call: Call,
    close_f: BatchFuture,
    finished: bool,
    status: Option<RpcStatus>,
}

impl ShareCall {
    fn new(call: Call, close_f: BatchFuture) -> ShareCall {
        ShareCall {
            call,
            close_f,
            finished: false,
            status: None,
        }
    }

    /// Poll if the call is still alive.
    ///
    /// If the call is still running, will register a notification for its completion.
    fn poll_finish(&mut self) -> Poll<Option<MessageReader>, Error> {
        let res = match self.close_f.poll() {
            Err(Error::RpcFailure(status)) => {
                self.status = Some(status.clone());
                Err(Error::RpcFailure(status))
            }
            Ok(Async::NotReady) => return Ok(Async::NotReady),
            Ok(Async::Ready(msg)) => {
                self.status = Some(RpcStatus::ok());
                Ok(Async::Ready(msg))
            }
            res => res,
        };

        self.finished = true;
        res
    }

    /// Check if the call is finished.
    fn check_alive(&mut self) -> Result<()> {
        if self.finished {
            // maybe can just take here.
            return Err(Error::RpcFinished(self.status.clone()));
        }

        async::check_alive(&self.close_f)
    }
}

/// A helper trait that allows executing function on the inernal `ShareCall` struct.
trait ShareCallHolder {
    fn call<R, F: FnOnce(&mut ShareCall) -> R>(&mut self, f: F) -> R;
}

impl ShareCallHolder for ShareCall {
    fn call<R, F: FnOnce(&mut ShareCall) -> R>(&mut self, f: F) -> R {
        f(self)
    }
}

impl ShareCallHolder for Arc<SpinLock<ShareCall>> {
    fn call<R, F: FnOnce(&mut ShareCall) -> R>(&mut self, f: F) -> R {
        let mut call = self.lock();
        f(&mut call)
    }
}

/// A helper struct for constructing Stream object for batch requests.
struct StreamingBase {
    close_f: Option<BatchFuture>,
    msg_f: Option<BatchFuture>,
    read_done: bool,
}

impl StreamingBase {
    fn new(close_f: Option<BatchFuture>) -> StreamingBase {
        StreamingBase {
            close_f,
            msg_f: None,
            read_done: false,
        }
    }

    fn poll<C: ShareCallHolder>(
        &mut self,
        call: &mut C,
        skip_finish_check: bool,
    ) -> Poll<Option<MessageReader>, Error> {
        if !skip_finish_check {
            let mut finished = false;
            if let Some(ref mut close_f) = self.close_f {
                match close_f.poll() {
                    Ok(Async::Ready(_)) => {
                        // don't return immediately, there maybe pending data.
                        finished = true;
                    }
                    Err(e) => return Err(e),
                    Ok(Async::NotReady) => {}
                }
            }
            if finished {
                self.close_f.take();
            }
        }

        let mut bytes = None;
        if !self.read_done {
            if let Some(ref mut msg_f) = self.msg_f {
                bytes = try_ready!(msg_f.poll());
                if bytes.is_none() {
                    self.read_done = true;
                }
            }
        }

        if self.read_done {
            if self.close_f.is_none() {
                return Ok(Async::Ready(bytes));
            }
            return Ok(Async::NotReady);
        }

        // so msg_f must be either stale or not initialised yet.
        self.msg_f.take();
        let msg_f = call.call(|c| c.call.start_recv_message())?;
        self.msg_f = Some(msg_f);
        if bytes.is_none() {
            self.poll(call, true)
        } else {
            Ok(Async::Ready(bytes))
        }
    }
}

/// Flags for write operations.
#[derive(Default, Clone, Copy)]
pub struct WriteFlags {
    flags: u32,
}

impl WriteFlags {
    /// Hint that the write may be buffered and need not go out on the wire immediately.
    ///
    /// gRPC is free to buffer the message until the next non-buffered write, or until write stream
    /// completion, but it need not buffer completely or at all.
    pub fn buffer_hint(mut self, need_buffered: bool) -> WriteFlags {
        client::change_flag(
            &mut self.flags,
            grpc_sys::GRPC_WRITE_BUFFER_HINT,
            need_buffered,
        );
        self
    }

    /// Force compression to be disabled.
    pub fn force_no_compress(mut self, no_compress: bool) -> WriteFlags {
        client::change_flag(
            &mut self.flags,
            grpc_sys::GRPC_WRITE_NO_COMPRESS,
            no_compress,
        );
        self
    }

    /// Get whether buffer hint is enabled.
    pub fn get_buffer_hint(self) -> bool {
        (self.flags & grpc_sys::GRPC_WRITE_BUFFER_HINT) != 0
    }

    /// Get whether compression is disabled.
    pub fn get_force_no_compress(self) -> bool {
        (self.flags & grpc_sys::GRPC_WRITE_NO_COMPRESS) != 0
    }
}

/// A helper struct for constructing Sink object for batch requests.
struct SinkBase {
    batch_f: Option<BatchFuture>,
    buf: Vec<u8>,
    send_metadata: bool,
}

impl SinkBase {
    fn new(send_metadata: bool) -> SinkBase {
        SinkBase {
            batch_f: None,
            buf: Vec::new(),
            send_metadata,
        }
    }

    fn start_send<T, C: ShareCallHolder>(
        &mut self,
        call: &mut C,
        t: &T,
        mut flags: WriteFlags,
        ser: SerializeFn<T>,
    ) -> Result<bool> {
        if self.batch_f.is_some() {
            // try its best not to return false.
            self.poll_complete()?;
            if self.batch_f.is_some() {
                return Ok(false);
            }
        }

        self.buf.clear();
        ser(t, &mut self.buf);
        if flags.get_buffer_hint() && self.send_metadata {
            // temporary fix: buffer hint with send meta will not send out any metadata.
            flags = flags.buffer_hint(false);
        }
        let write_f = call.call(|c| {
            c.call.start_send_message(
                &self.buf,
                flags.flags,
                self.send_metadata,
            )
        })?;
        self.batch_f = Some(write_f);
        self.send_metadata = false;
        Ok(true)
    }

    fn poll_complete(&mut self) -> Poll<(), Error> {
        if let Some(ref mut batch_f) = self.batch_f {
            try_ready!(batch_f.poll());
        }

        self.batch_f.take();
        Ok(Async::Ready(()))
    }
}
<|MERGE_RESOLUTION|>--- conflicted
+++ resolved
@@ -15,22 +15,13 @@
 pub mod server;
 
 use std::sync::Arc;
-<<<<<<< HEAD
 use std::io::{self, BufRead, Read};
-=======
-use std::io::{self, BufRead, Read, ErrorKind};
->>>>>>> 3cb9de5c
 use std::{ptr, slice, mem, cmp, usize};
 
 use cq::CompletionQueue;
 use futures::{Async, Future, Poll};
-<<<<<<< HEAD
-use grpc_sys::{self, GrpcBatchContext, GrpcSlice, GrpcByteBuffer, GrpcByteBufferReader, GrpcCall,
-               GrpcCallStatus};
-=======
 use grpc_sys::{self, GrpcBatchContext, GrpcSlice, GrpcByteBuffer, GrpcByteBufferReader,
                GrpcCall, GrpcCallStatus};
->>>>>>> 3cb9de5c
 use libc::c_void;
 
 use async::{self, BatchFuture, BatchType, CallTag, SpinLock};
@@ -140,14 +131,6 @@
     pub fn pending_bytes_count(&self) -> usize {
         self.length
     }
-<<<<<<< HEAD
-
-    pub fn read_directly(&mut self, buf: &mut [u8]) -> usize {
-        let amt = {
-            let bytes = self.fill_buf_directly();
-            if bytes.is_empty() {
-                return 0;
-=======
 }
 
 unsafe impl Sync for MessageReader {}
@@ -159,7 +142,6 @@
             let bytes = self.fill_buf()?;
             if bytes.is_empty() {
                 return Ok(0);
->>>>>>> 3cb9de5c
             }
             let amt = cmp::min(buf.len(), bytes.len());
             if amt == 1 {
@@ -170,21 +152,12 @@
             amt
         };
         self.consume(amt);
-<<<<<<< HEAD
-        amt
-    }
-
-    pub fn read_to_end_directly(&mut self, buf: &mut Vec<u8>) -> usize {
-        if self.length == 0 {
-            return 0;
-=======
         Ok(amt)
     }
 
     fn read_to_end(&mut self, buf: &mut Vec<u8>) -> io::Result<usize> {
         if self.length == 0 {
             return Ok(0);
->>>>>>> 3cb9de5c
         }
         buf.reserve(self.length);
         let start = buf.len();
@@ -193,17 +166,11 @@
             buf.set_len(start + self.length);
         }
         let ret = loop {
-<<<<<<< HEAD
-            match self.read_directly(&mut buf[len..]) {
-                0 => break len - start,
-                n => len += n,
-=======
             match self.read(&mut buf[len..]) {
                 Ok(0) => break Ok(len - start),
                 Ok(n) => len += n,
                 Err(ref e) if e.kind() == ErrorKind::Interrupted => {}
                 Err(e) => break Err(e),
->>>>>>> 3cb9de5c
             }
         };
         unsafe {
@@ -211,13 +178,6 @@
         }
         ret
     }
-<<<<<<< HEAD
-
-    pub fn fill_buf_directly(&mut self) -> &[u8] {
-        if self.bytes.is_empty() {
-            if self.length == 0 {
-                return &[];
-=======
 }
 
 impl BufRead for MessageReader {
@@ -225,7 +185,6 @@
         if self.bytes.is_empty() {
             if self.length == 0 {
                 return Ok(&[]);
->>>>>>> 3cb9de5c
             }
             let mut len = 0;
             unsafe {
@@ -240,30 +199,7 @@
                 self.bytes = slice::from_raw_parts(ptr as _, len);
             }
         }
-<<<<<<< HEAD
-        self.bytes
-    }
-}
-
-unsafe impl Sync for MessageReader {}
-unsafe impl Send for MessageReader {}
-
-impl Read for MessageReader {
-    fn read(&mut self, buf: &mut [u8]) -> io::Result<usize> {
-        Ok(self.read_directly(buf))
-    }
-
-    fn read_to_end(&mut self, buf: &mut Vec<u8>) -> io::Result<usize> {
-        Ok(self.read_to_end_directly(buf))
-    }
-}
-
-impl BufRead for MessageReader {
-    fn fill_buf(&mut self) -> io::Result<&[u8]> {
-        Ok(self.fill_buf_directly())
-=======
         Ok(self.bytes)
->>>>>>> 3cb9de5c
     }
 
     fn consume(&mut self, amt: usize) {
@@ -332,11 +268,7 @@
     }
 
     /// Fetch the response bytes of the rpc call.
-<<<<<<< HEAD
-    pub fn recv_message(&self) -> Option<MessageReader> {
-=======
     pub fn recv_message(&mut self) -> Option<MessageReader> {
->>>>>>> 3cb9de5c
         let buf;
         let mut reader;
         let length;
@@ -409,13 +341,8 @@
     F: FnOnce(*const u8, usize, *mut GrpcBatchContext, *mut c_void) -> GrpcCallStatus,
 {
     let (cq_f, tag) = CallTag::batch_pair(bt);
-<<<<<<< HEAD
     let (content, content_size, batch, tag_ptr) = box_batch_tag_with_content(tag, content);
     let code = f(content, content_size, batch, tag_ptr);
-=======
-    let (batch_ptr, tag_ptr) = box_batch_tag(tag);
-    let code = f(batch_ptr, tag_ptr);
->>>>>>> 3cb9de5c
     if code != GrpcCallStatus::Ok {
         unsafe { Box::from_raw(tag_ptr); }
         panic!("create call fail: {:?}", code);
