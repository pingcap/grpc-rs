// Copyright 2017 PingCAP, Inc.
//
// Licensed under the Apache License, Version 2.0 (the "License");
// you may not use this file except in compliance with the License.
// You may obtain a copy of the License at
//
//     http://www.apache.org/licenses/LICENSE-2.0
//
// Unless required by applicable law or agreed to in writing, software
// distributed under the License is distributed on an "AS IS" BASIS,
// See the License for the specific language governing permissions and
// limitations under the License.


#![cfg_attr(feature = "dev", feature(plugin))]
#![cfg_attr(feature = "dev", plugin(clippy))]
#![cfg_attr(not(feature = "dev"), allow(unknown_lints))]

#![allow(new_without_default_derive)]
#![allow(new_without_default)]

extern crate grpc_sys;
extern crate libc;
#[macro_use]
extern crate futures;
extern crate protobuf;

mod async;
mod call;
mod channel;
mod cq;
<<<<<<< HEAD
mod client;
=======
mod credentials;
>>>>>>> c9fc23f4
mod env;
mod error;

pub use call::{Method, MethodType, RpcStatus, RpcStatusCode};
pub use call::client::{CallOption, ClientStreamingCallHandler, DuplexCallHandler,
                       ServerStreamingCallHandler, UnaryCallHandler};
pub use call::server::{ClientStreamingSink, ClientStreamingSinkResult, Deadline, DuplexSink,
                       DuplexSinkFailure, RequestStream, RpcContext, ServerStreamingSink,
                       ServerStreamingSinkFailure, UnarySink, UnarySinkResult};
pub use channel::{Channel, ChannelBuilder};
<<<<<<< HEAD
pub use client::Client;
=======
pub use credentials::{ChannelCredentials, ChannelCredentialsBuilder, ServerCredentials,
                      ServerCredentialsBuilder};
>>>>>>> c9fc23f4
pub use env::{EnvBuilder, Environment};
pub use error::{Error, Result};<|MERGE_RESOLUTION|>--- conflicted
+++ resolved
@@ -29,11 +29,8 @@
 mod call;
 mod channel;
 mod cq;
-<<<<<<< HEAD
 mod client;
-=======
 mod credentials;
->>>>>>> c9fc23f4
 mod env;
 mod error;
 
@@ -44,11 +41,8 @@
                        DuplexSinkFailure, RequestStream, RpcContext, ServerStreamingSink,
                        ServerStreamingSinkFailure, UnarySink, UnarySinkResult};
 pub use channel::{Channel, ChannelBuilder};
-<<<<<<< HEAD
 pub use client::Client;
-=======
 pub use credentials::{ChannelCredentials, ChannelCredentialsBuilder, ServerCredentials,
                       ServerCredentialsBuilder};
->>>>>>> c9fc23f4
 pub use env::{EnvBuilder, Environment};
 pub use error::{Error, Result};