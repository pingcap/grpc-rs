// Copyright 2017 PingCAP, Inc.
//
// Licensed under the Apache License, Version 2.0 (the "License");
// you may not use this file except in compliance with the License.
// You may obtain a copy of the License at
//
//     http://www.apache.org/licenses/LICENSE-2.0
//
// Unless required by applicable law or agreed to in writing, software
// distributed under the License is distributed on an "AS IS" BASIS,
// See the License for the specific language governing permissions and
// limitations under the License.

/*!

[grpcio] is a Rust implementation of [gRPC], which is a high performance, open source universal RPC
framework that puts mobile and HTTP/2 first. grpcio is built on [gRPC Core] and [futures-rs].

[grpcio]: https://github.com/pingcap/grpc-rs/
[gRPC]: https://grpc.io/
[gRPC Core]: https://github.com/grpc/grpc
[futures-rs]: https://github.com/rust-lang-nursery/futures-rs

## Optional features

- **`secure`** *(enabled by default)* - Enables support for TLS encryption and some authentication
  mechanisms.

*/

#![allow(renamed_and_removed_lints)]
#![allow(clippy::new_without_default_derive)]
#![allow(clippy::new_without_default)]
#![allow(clippy::cast_lossless)]
#![allow(clippy::option_map_unit_fn)]

#[macro_use]
extern crate futures;
extern crate grpcio_sys as grpc_sys;
extern crate libc;
#[macro_use]
extern crate log;
#[cfg(feature = "protobuf-codec")]
extern crate protobuf;

mod call;
mod channel;
mod client;
mod codec;
mod cq;
#[cfg(feature = "secure")]
mod credentials;
mod env;
mod error;
mod log_util;
mod metadata;
mod server;
mod task;

pub use crate::call::client::{
    CallOption, ClientCStreamReceiver, ClientCStreamSender, ClientDuplexReceiver,
    ClientDuplexSender, ClientSStreamReceiver, ClientUnaryReceiver, StreamingCallSink,
};
pub use crate::call::server::{
    ClientStreamingSink, ClientStreamingSinkResult, Deadline, DuplexSink, DuplexSinkFailure,
    RequestStream, RpcContext, ServerStreamingSink, ServerStreamingSinkFailure, UnarySink,
    UnarySinkResult,
};
<<<<<<< HEAD
pub use call::{MessageReader, Method, MethodType, RpcStatus, RpcStatusCode, WriteFlags};
pub use channel::{
    Channel, ChannelBuilder, CompressionAlgorithms, CompressionLevel, ConnectivityState, LbPolicy,
    OptTarget,
=======
pub use crate::call::{MessageReader, Method, MethodType, RpcStatus, RpcStatusCode, WriteFlags};
pub use crate::channel::{
    Channel, ChannelBuilder, CompressionAlgorithms, CompressionLevel, LbPolicy, OptTarget,
>>>>>>> cfe3094d
};
pub use crate::client::Client;
#[cfg(feature = "protobuf-codec")]
pub use crate::codec::pb_codec::{de as pb_de, ser as pb_ser};
pub use crate::codec::Marshaller;
#[cfg(feature = "secure")]
pub use crate::credentials::{
    ChannelCredentials, ChannelCredentialsBuilder, ServerCredentials, ServerCredentialsBuilder,
};
pub use crate::env::{EnvBuilder, Environment};
pub use crate::error::{Error, Result};
pub use crate::log_util::redirect_log;
pub use crate::metadata::{Metadata, MetadataBuilder, MetadataIter};
pub use crate::server::{Server, ServerBuilder, Service, ServiceBuilder, ShutdownFuture};<|MERGE_RESOLUTION|>--- conflicted
+++ resolved
@@ -66,16 +66,10 @@
     RequestStream, RpcContext, ServerStreamingSink, ServerStreamingSinkFailure, UnarySink,
     UnarySinkResult,
 };
-<<<<<<< HEAD
-pub use call::{MessageReader, Method, MethodType, RpcStatus, RpcStatusCode, WriteFlags};
-pub use channel::{
+pub use crate::call::{MessageReader, Method, MethodType, RpcStatus, RpcStatusCode, WriteFlags};
+pub use crate::channel::{
     Channel, ChannelBuilder, CompressionAlgorithms, CompressionLevel, ConnectivityState, LbPolicy,
     OptTarget,
-=======
-pub use crate::call::{MessageReader, Method, MethodType, RpcStatus, RpcStatusCode, WriteFlags};
-pub use crate::channel::{
-    Channel, ChannelBuilder, CompressionAlgorithms, CompressionLevel, LbPolicy, OptTarget,
->>>>>>> cfe3094d
 };
 pub use crate::client::Client;
 #[cfg(feature = "protobuf-codec")]
