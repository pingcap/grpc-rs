// Copyright 2017 PingCAP, Inc.
//
// Licensed under the Apache License, Version 2.0 (the "License");
// you may not use this file except in compliance with the License.
// You may obtain a copy of the License at
//
//     http://www.apache.org/licenses/LICENSE-2.0
//
// Unless required by applicable law or agreed to in writing, software
// distributed under the License is distributed on an "AS IS" BASIS,
// See the License for the specific language governing permissions and
// limitations under the License.


use std::{error, result};
use std::fmt::{self, Display, Formatter};

use grpc_sys::GrpcCallStatus;
#[cfg(feature = "protobuf-codec")]
use protobuf::ProtobufError;

use call::RpcStatus;

#[derive(Debug)]
pub enum Error {
    Codec(Box<error::Error + Send + Sync>),
    // return when failed to start an internal async call.
    CallFailure(GrpcCallStatus),
    // fail when the rpc request fail.
    RpcFailure(RpcStatus),
<<<<<<< HEAD
    // return when streaming call finish early.
    StopEarly,
=======
    // return when trying to write to a finished rpc call.
    RpcFinished(Option<RpcStatus>),
>>>>>>> 4be26c7c
    RemoteStopped,
    ShutdownFailed,
    BindFail(String, u16),
}

impl Display for Error {
    fn fmt(&self, fmt: &mut Formatter) -> fmt::Result {
        write!(fmt, "{:?}", self)
    }
}

impl error::Error for Error {
    fn description(&self) -> &str {
        match *self {
            Error::Codec(_) => "Grpc Codec Error",
            Error::CallFailure(_) => "Grpc Call Error",
            Error::RpcFailure(_) => "Grpc Request Error",
            Error::RpcFinished(_) => "Grpc Finish Error",
            Error::RemoteStopped => "Remote is stopped.",
            Error::ShutdownFailed => "Failed to shutdown.",
            Error::StopEarly => "Streaming stop early",
            Error::BindFail(_, _) => "Grpc Bind Error",
        }
    }

    fn cause(&self) -> Option<&error::Error> {
        match *self {
            Error::Codec(ref e) => Some(e.as_ref()),
            _ => None,
        }
    }
}

#[cfg(feature = "protobuf-codec")]
impl From<ProtobufError> for Error {
    fn from(e: ProtobufError) -> Error {
        Error::Codec(Box::new(e))
    }
}

pub type Result<T> = result::Result<T, Error>;

#[cfg(all(test, feature = "protobuf-codec"))]
mod tests {
    use std::error::Error as StdError;

    use protobuf::ProtobufError;

    use super::Error;

    #[test]
    fn test_convert() {
        let error = ProtobufError::WireError("test".to_owned());
        let e: Error = error.into();
        assert_eq!(e.description(), "Grpc Codec Error");
        assert!(e.cause().is_some());
    }
}<|MERGE_RESOLUTION|>--- conflicted
+++ resolved
@@ -28,13 +28,8 @@
     CallFailure(GrpcCallStatus),
     // fail when the rpc request fail.
     RpcFailure(RpcStatus),
-<<<<<<< HEAD
-    // return when streaming call finish early.
-    StopEarly,
-=======
     // return when trying to write to a finished rpc call.
     RpcFinished(Option<RpcStatus>),
->>>>>>> 4be26c7c
     RemoteStopped,
     ShutdownFailed,
     BindFail(String, u16),
@@ -55,7 +50,6 @@
             Error::RpcFinished(_) => "Grpc Finish Error",
             Error::RemoteStopped => "Remote is stopped.",
             Error::ShutdownFailed => "Failed to shutdown.",
-            Error::StopEarly => "Streaming stop early",
             Error::BindFail(_, _) => "Grpc Bind Error",
         }
     }
