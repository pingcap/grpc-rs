// Copyright 2017 PingCAP, Inc.
//
// Licensed under the Apache License, Version 2.0 (the "License");
// you may not use this file except in compliance with the License.
// You may obtain a copy of the License at
//
//     http://www.apache.org/licenses/LICENSE-2.0
//
// Unless required by applicable law or agreed to in writing, software
// distributed under the License is distributed on an "AS IS" BASIS,
// See the License for the specific language governing permissions and
// limitations under the License.


use std::borrow::Cow;
use std::{cmp, ptr, usize};
use std::collections::HashMap;
use std::collections::hash_map::Entry;
use std::ffi::CString;
use std::sync::Arc;
use std::time::Duration;

use libc::{c_char, c_int};
use grpc_sys::{self, GprTimespec, GrpcChannel, GrpcChannelArgs};

use CallOption;
use call::{Call, Method};
use cq::CompletionQueue;
use env::Environment;
use error::Result;

pub use grpc_sys::{GrpcCompressionAlgorithms as CompressionAlgorithms,
                   GrpcCompressionLevel as CompressionLevel};

// hack: add a '\0' to be compatible with c string without extra allocation.
const OPT_DEFAULT_AUTHORITY: &'static [u8] = b"grpc.default_authority\0";
const OPT_MAX_CONCURRENT_STREAMS: &'static [u8] = b"grpc.max_concurrent_streams\0";
const OPT_MAX_RECEIVE_MESSAGE_LENGTH: &'static [u8] = b"grpc.max_receive_message_length\0";
const OPT_MAX_SEND_MESSAGE_LENGTH: &'static [u8] = b"grpc.max_send_message_length\0";
const OPT_MAX_RECONNECT_BACKOFF_MS: &'static [u8] = b"grpc.max_reconnect_backoff_ms\0";
const OPT_INITIAL_RECONNECT_BACKOFF_MS: &'static [u8] = b"grpc.initial_reconnect_backoff_ms\0";
const OPT_HTTP2_INITIAL_SEQUENCE_NUMBER: &'static [u8] = b"grpc.http2.initial_sequence_number\0";
const OPT_SO_REUSE_PORT: &'static [u8] = b"grpc.so_reuseport\0";
const OPT_STREAM_INITIAL_WINDOW_SIZE: &'static [u8] = b"grpc.http2.lookahead_bytes\0";
const OPT_TCP_READ_CHUNK_SIZE: &'static [u8] = b"grpc.experimental.tcp_read_chunk_size\0";
const OPT_TCP_MIN_READ_CHUNK_SIZE: &'static [u8] = b"grpc.experimental.tcp_min_read_chunk_size\0";
const OPT_TCP_MAX_READ_CHUNK_SIZE: &'static [u8] = b"grpc.experimental.tcp_max_read_chunk_size\0";
const OPT_HTTP2_WRITE_BUFFER_SIZE: &'static [u8] = b"grpc.http2.write_buffer_size\0";
const OPT_HTTP2_MAX_FRAME_SIZE: &'static [u8] = b"grpc.http2.max_frame_size\0";
const OPT_HTTP2_BDP_PROBE: &'static [u8] = b"grpc.http2.bdp_probe\0";
const OPT_DEFALUT_COMPRESSION_ALGORITHM: &'static [u8] = b"grpc.default_compression_algorithm\0";
const OPT_DEFAULT_COMPRESSION_LEVEL: &'static [u8] = b"grpc.default_compression_level\0";
const OPT_KEEPALIVE_TIME_MS: &'static [u8] = b"grpc.keepalive_time_ms\0";
const OPT_KEEPALIVE_TIMEOUT_MS: &'static [u8] = b"grpc.keepalive_timeout_ms\0";
const OPT_KEEPALIVE_PERMIT_WITHOUT_CALLS: &'static [u8] = b"grpc.keepalive_permit_without_calls\0";
const OPT_OPTIMIZATION_TARGET: &'static [u8] = b"grpc.optimization_target\0";
const PRIMARY_USER_AGENT_STRING: &'static [u8] = b"grpc.primary_user_agent\0";

/// Ref: http://www.grpc.io/docs/guides/wire.html#user-agents
fn format_user_agent_string(agent: &str) -> CString {
    let version = env!("CARGO_PKG_VERSION");
    let trimed_agent = agent.trim();
    let val = if trimed_agent.is_empty() {
        format!("grpc-rust/{}", version)
    } else {
        format!("{} grpc-rust/{}", trimed_agent, version)
    };
    CString::new(val).unwrap()
}

fn dur_to_ms(dur: Duration) -> usize {
    let millis = dur.as_secs() * 1000 + dur.subsec_nanos() as u64 / 1_000_000;
    cmp::min(usize::MAX as u64, millis) as usize
}

enum Options {
    Integer(usize),
    String(CString),
}

/// Optimization target for a channel.
pub enum OptTarget {
    /// Minimize latency at the cost of throughput.
    Latency,
    /// Balance latency and throughput.
    Blend,
    /// Maximize throughput at the expense of latency.
    Throughput,
}

/// Channel configuration object.
pub struct ChannelBuilder {
    env: Arc<Environment>,
    options: HashMap<Cow<'static, [u8]>, Options>,
}

impl ChannelBuilder {
    pub fn new(env: Arc<Environment>) -> ChannelBuilder {
        ChannelBuilder {
            env: env,
            options: HashMap::new(),
        }
    }

    /// Default authority to pass if none specified on call construction.
    pub fn default_authority<S: Into<Vec<u8>>>(mut self, authority: S) -> ChannelBuilder {
        let authority = CString::new(authority).unwrap();
        self.options.insert(
            Cow::Borrowed(OPT_DEFAULT_AUTHORITY),
            Options::String(authority),
        );
        self
    }

    /// Maximum number of concurrent incoming streams to allow on a http2 connection.
    pub fn max_concurrent_stream(mut self, num: usize) -> ChannelBuilder {
        self.options.insert(
            Cow::Borrowed(OPT_MAX_CONCURRENT_STREAMS),
            Options::Integer(num),
        );
        self
    }

    /// Maximum message length that the channel can receive. usize::MAX means unlimited.
    pub fn max_receive_message_len(mut self, len: usize) -> ChannelBuilder {
        self.options.insert(
            Cow::Borrowed(OPT_MAX_RECEIVE_MESSAGE_LENGTH),
            Options::Integer(len),
        );
        self
    }

    /// Maximum message length that the channel can send. -1 means unlimited.
    pub fn max_send_message_len(mut self, len: usize) -> ChannelBuilder {
        self.options.insert(
            Cow::Borrowed(OPT_MAX_SEND_MESSAGE_LENGTH),
            Options::Integer(len),
        );
        self
    }

    /// The maximum time between subsequent connection attempts.
    pub fn max_reconnect_backoff(mut self, backoff: Duration) -> ChannelBuilder {
        self.options.insert(
            Cow::Borrowed(OPT_MAX_RECONNECT_BACKOFF_MS),
            Options::Integer(dur_to_ms(backoff)),
        );
        self
    }

    /// The time between the first and second connection attempts.
    pub fn initial_reconnect_backoff(mut self, backoff: Duration) -> ChannelBuilder {
        self.options.insert(
            Cow::Borrowed(OPT_INITIAL_RECONNECT_BACKOFF_MS),
            Options::Integer(dur_to_ms(backoff)),
        );
        self
    }

    /// Initial sequence number for http2 transports.
    pub fn https_initial_seq_number(mut self, number: usize) -> ChannelBuilder {
        self.options.insert(
            Cow::Borrowed(OPT_HTTP2_INITIAL_SEQUENCE_NUMBER),
            Options::Integer(number),
        );
        self
    }

    /// Amount to read ahead on individual streams. Defaults to 64kb, larger
    /// values can help throughput on high-latency connections.
    pub fn stream_initial_window_size(mut self, window_size: usize) -> ChannelBuilder {
        self.options.insert(
            Cow::Borrowed(OPT_STREAM_INITIAL_WINDOW_SIZE),
            Options::Integer(window_size),
        );
        self
    }

    /// Primary user agent: goes at the start of the user-agent metadata sent on each request.
    pub fn primary_user_agent(mut self, agent: &str) -> ChannelBuilder {
        let agent_string = format_user_agent_string(agent);
        self.options.insert(
            Cow::Borrowed(PRIMARY_USER_AGENT_STRING),
            Options::String(agent_string),
        );
        self
    }

    /// If enable, allow the use of SO_REUSEPORT if it's available (default true).
    pub fn reuse_port(mut self, reuse: bool) -> ChannelBuilder {
        let opt = if reuse { 1 } else { 0 };
        self.options
            .insert(Cow::Borrowed(OPT_SO_REUSE_PORT), Options::Integer(opt));
        self
    }

    /// How large a slice to try and read from the wire each time.
    pub fn tcp_read_chunk_size(mut self, bytes: usize) -> ChannelBuilder {
        self.options.insert(
            Cow::Borrowed(OPT_TCP_READ_CHUNK_SIZE),
            Options::Integer(bytes),
        );
        self
    }

    /// How minimal large a slice to try and read from the wire each time.
    pub fn tcp_min_read_chunk_size(mut self, bytes: usize) -> ChannelBuilder {
        self.options.insert(
            Cow::Borrowed(OPT_TCP_MIN_READ_CHUNK_SIZE),
            Options::Integer(bytes),
        );
        self
    }

    /// How maximal large a slice to try and read from the wire each time.
    pub fn tcp_max_read_chunk_size(mut self, bytes: usize) -> ChannelBuilder {
        self.options.insert(
            Cow::Borrowed(OPT_TCP_MAX_READ_CHUNK_SIZE),
            Options::Integer(bytes),
        );
        self
    }

    /// How much data are we willing to queue up per stream if
    /// write_buffer_hint is set. This is an upper bound.
    pub fn http2_write_buffer_size(mut self, size: usize) -> ChannelBuilder {
        self.options.insert(
            Cow::Borrowed(OPT_HTTP2_WRITE_BUFFER_SIZE),
            Options::Integer(size),
        );
        self
    }

    /// How big a frame are we willing to receive via HTTP2.
    /// Min 16384, max 16777215.
    /// Larger values give lower CPU usage for large messages, but more head of line
    /// blocking for small messages.
    pub fn http2_max_frame_size(mut self, size: usize) -> ChannelBuilder {
        self.options.insert(
            Cow::Borrowed(OPT_HTTP2_MAX_FRAME_SIZE),
            Options::Integer(size),
        );
        self
    }

    /// Set BDP probing.
    pub fn http2_bdp_probe(mut self, enable: bool) -> ChannelBuilder {
        let enable_int = Options::Integer(if enable { 1 } else { 0 });
        self.options
            .insert(Cow::Borrowed(OPT_HTTP2_BDP_PROBE), enable_int);
        self
    }

    /// Default compression algorithm for the channel.
    pub fn default_compression_algorithm(mut self, algo: CompressionAlgorithms) -> ChannelBuilder {
        self.options.insert(
            Cow::Borrowed(OPT_DEFALUT_COMPRESSION_ALGORITHM),
            Options::Integer(algo as usize),
        );
        self
    }

    /// Default compression level for the channel.
    pub fn default_compression_level(mut self, level: CompressionLevel) -> ChannelBuilder {
        self.options.insert(
            Cow::Borrowed(OPT_DEFAULT_COMPRESSION_LEVEL),
            Options::Integer(level as usize),
        );
        self
    }

    /// After a duration of this time the client/server pings its peer to see
    /// if the transport is still alive.
    pub fn keepalive_time(mut self, timeout: Duration) -> ChannelBuilder {
        let timeout_ms = timeout.as_secs() * 1000 + timeout.subsec_nanos() as u64 / 1_000_000;
        self.options.insert(
            Cow::Borrowed(OPT_KEEPALIVE_TIME_MS),
            Options::Integer(timeout_ms as usize),
        );
        self
    }

    /// After waiting for a duration of this time, if the keepalive ping sender does
    /// not receive the ping ack, it will close the transport.
    pub fn keepalive_timeout(mut self, timeout: Duration) -> ChannelBuilder {
        let timeout_ms = timeout.as_secs() * 1000 + timeout.subsec_nanos() as u64 / 1_000_000;
        self.options.insert(
            Cow::Borrowed(OPT_KEEPALIVE_TIMEOUT_MS),
            Options::Integer(timeout_ms as usize),
        );
        self
    }

    /// Is it permissible to send keepalive pings without any outstanding streams.
    pub fn keepalive_permit_without_calls(mut self, allow: bool) -> ChannelBuilder {
        self.options.insert(
            Cow::Borrowed(OPT_KEEPALIVE_PERMIT_WITHOUT_CALLS),
            Options::Integer(allow as usize),
        );
        self
    }

    /// Optimize a channel.
    ///
    /// Default is `OptTarget::Blend`.
    pub fn optimize_for(mut self, target: OptTarget) -> ChannelBuilder {
        let val = match target {
            OptTarget::Latency => CString::new("latency"),
            OptTarget::Blend => CString::new("blend"),
            OptTarget::Throughput => CString::new("throughput"),
        };
        self.options.insert(
            Cow::Borrowed(OPT_OPTIMIZATION_TARGET),
            Options::String(val.unwrap()),
        );
        self
    }

    /// Set a raw int configuration.
    ///
    /// This method is only for bench usage, users should use the encapsulated API instead.
    #[doc(hidden)]
    pub fn raw_cfg_int(mut self, key: CString, val: usize) -> ChannelBuilder {
        self.options
            .insert(Cow::Owned(key.into_bytes()), Options::Integer(val));
        self
    }

    /// Set a raw string configuration.
    ///
    /// This method is only for bench usage, users should use the encapsulated API instead.
    #[doc(hidden)]
    pub fn raw_cfg_string(mut self, key: CString, val: CString) -> ChannelBuilder {
        self.options
            .insert(Cow::Owned(key.into_bytes()), Options::String(val));
        self
    }

    /// Build a channel args from the current configuration.
    pub fn build_args(&self) -> ChannelArgs {
        let args = unsafe { grpc_sys::grpcwrap_channel_args_create(self.options.len()) };
        for (i, (k, v)) in self.options.iter().enumerate() {
            let key = k.as_ptr() as *const c_char;
            match *v {
                Options::Integer(val) => unsafe {
                    grpc_sys::grpcwrap_channel_args_set_integer(args, i, key, val as c_int)
                },
                Options::String(ref val) => unsafe {
                    grpc_sys::grpcwrap_channel_args_set_string(args, i, key, val.as_ptr())
                },
            }
        }
        ChannelArgs { args: args }
    }

    fn prepare_connect_args(&mut self) -> ChannelArgs {
        if let Entry::Vacant(e) = self.options.entry(Cow::Borrowed(PRIMARY_USER_AGENT_STRING)) {
            e.insert(Options::String(format_user_agent_string("")));
        }
        self.build_args()
    }

    /// Build an insure connection to the address.
    pub fn connect(mut self, addr: &str) -> Channel {
        let args = self.prepare_connect_args();
        let addr = CString::new(addr).unwrap();
        let addr_ptr = addr.as_ptr();
        let channel =
            unsafe { grpc_sys::grpc_insecure_channel_create(addr_ptr, args.args, ptr::null_mut()) };

        Channel::new(self.env.pick_cq(), self.env, channel)
    }
}

#[cfg(feature = "secure")]
mod secure_channel {
    use std::ptr;
    use std::ffi::CString;
    use std::borrow::Cow;

    use grpc_sys;

    use credentials::ChannelCredentials;

    use super::{Channel, ChannelBuilder, Options};

    const OPT_SSL_TARGET_NAME_OVERRIDE: &'static [u8] = b"grpc.ssl_target_name_override\0";

    impl ChannelBuilder {
<<<<<<< HEAD
        /// The caller of the secure_channel_create functions may override the target name used for SSL
        /// host name checking using this channel argument. This *should* be used for testing only.
=======
        /// The caller of the secure_channel_create functions may override the target name used
        /// for SSL host name checking using this channel argument. This *should* be used for
        /// testing only.
>>>>>>> 8ca184b2
        pub fn override_ssl_target<S: Into<Vec<u8>>>(mut self, target: S) -> ChannelBuilder {
            let target = CString::new(target).unwrap();
            self.options.insert(
                Cow::Borrowed(OPT_SSL_TARGET_NAME_OVERRIDE),
                Options::String(target),
            );
            self
        }

        pub fn secure_connect(mut self, addr: &str, mut creds: ChannelCredentials) -> Channel {
            let args = self.prepare_connect_args();
            let addr = CString::new(addr).unwrap();
            let addr_ptr = addr.as_ptr();
            let channel = unsafe {
                grpc_sys::grpc_secure_channel_create(
                    creds.as_mut_ptr(),
                    addr_ptr,
                    args.args,
                    ptr::null_mut(),
                )
            };

            Channel::new(self.env.pick_cq(), self.env, channel)
        }
    }
}

pub struct ChannelArgs {
    args: *mut GrpcChannelArgs,
}

impl ChannelArgs {
    pub fn as_ptr(&self) -> *const GrpcChannelArgs {
        self.args
    }
}

impl Drop for ChannelArgs {
    fn drop(&mut self) {
        unsafe { grpc_sys::grpcwrap_channel_args_destroy(self.args) }
    }
}

struct ChannelInner {
    _env: Arc<Environment>,
    channel: *mut GrpcChannel,
}

impl Drop for ChannelInner {
    fn drop(&mut self) {
        unsafe {
            grpc_sys::grpc_channel_destroy(self.channel);
        }
    }
}

/// The Channel struct allows creation of Call objects.
#[derive(Clone)]
pub struct Channel {
    inner: Arc<ChannelInner>,
    cq: CompletionQueue,
}

unsafe impl Send for Channel {}
unsafe impl Sync for Channel {}

impl Channel {
    fn new(cq: CompletionQueue, env: Arc<Environment>, channel: *mut GrpcChannel) -> Channel {
        Channel {
            inner: Arc::new(ChannelInner {
                _env: env,
                channel: channel,
            }),
            cq: cq,
        }
    }

    /// Create a call using the method and option.
    pub fn create_call<P, Q>(&self, method: &Method<P, Q>, opt: &CallOption) -> Result<Call> {
        let cq_ref = self.cq.borrow()?;
        let raw_call = unsafe {
            let ch = self.inner.channel;
            let cq = cq_ref.as_ptr();
            let method_ptr = method.name.as_ptr();
            let method_len = method.name.len();
            let timeout = opt.get_timeout()
                .map_or_else(GprTimespec::inf_future, GprTimespec::from);
            grpc_sys::grpcwrap_channel_create_call(
                ch,
                ptr::null_mut(),
                0,
                cq,
                method_ptr as *const _,
                method_len,
                ptr::null(),
                0,
                timeout,
                ptr::null_mut(),
            )
        };

        unsafe { Ok(Call::from_raw(raw_call, self.cq.clone())) }
    }

    pub fn cq(&self) -> &CompletionQueue {
        &self.cq
    }
}<|MERGE_RESOLUTION|>--- conflicted
+++ resolved
@@ -387,14 +387,9 @@
     const OPT_SSL_TARGET_NAME_OVERRIDE: &'static [u8] = b"grpc.ssl_target_name_override\0";
 
     impl ChannelBuilder {
-<<<<<<< HEAD
-        /// The caller of the secure_channel_create functions may override the target name used for SSL
-        /// host name checking using this channel argument. This *should* be used for testing only.
-=======
         /// The caller of the secure_channel_create functions may override the target name used
         /// for SSL host name checking using this channel argument. This *should* be used for
         /// testing only.
->>>>>>> 8ca184b2
         pub fn override_ssl_target<S: Into<Vec<u8>>>(mut self, target: S) -> ChannelBuilder {
             let target = CString::new(target).unwrap();
             self.options.insert(
