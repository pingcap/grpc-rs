// Copyright 2019 TiKV Project Authors. Licensed under Apache-2.0.

use std::fmt::{self, Debug, Formatter};
use std::sync::Arc;

use super::Inner;
use crate::call::{BatchContext, MessageReader, RpcStatusCode};
use crate::error::Error;
use crate::metadata::Metadata;

/// Batch job type.
#[derive(PartialEq, Debug)]
pub enum BatchType {
    /// Finish without reading any message.
    Finish,
    /// Extract one message when finish.
    Read,
    /// Check the rpc code and then extract one message.
    CheckRead,
}

/// A promise used to resolve batch jobs.
pub struct Batch {
    ty: BatchType,
    ctx: BatchContext,
    inner: Arc<Inner<(Option<Metadata>, Option<MessageReader>, Option<Metadata>)>>,
}

impl Batch {
    pub fn new(
        ty: BatchType,
        inner: Arc<Inner<(Option<Metadata>, Option<MessageReader>, Option<Metadata>)>>,
    ) -> Batch {
        Batch {
            ty,
            ctx: BatchContext::new(),
            inner,
        }
    }

    pub fn context(&self) -> &BatchContext {
        &self.ctx
    }

    fn read_one_msg(&mut self, success: bool) {
        let task = {
            let mut guard = self.inner.lock();
            if success {
                guard.set_result(Ok((
                    self.ctx.recv_initial_metadata(),
                    self.ctx.recv_message(),
                    self.ctx.recv_trailing_metadata(),
                )))
            } else {
                // rely on C core to handle the failed read (e.g. deliver approriate
                // statusCode on the clientside).
                guard.set_result(Ok((None, None, None)))
            }
        };
        task.map(|t| t.wake());
    }

    fn finish_response(&mut self, succeed: bool) {
        let task = {
            let mut guard = self.inner.lock();
            if succeed {
                let status = self.ctx.rpc_status();
<<<<<<< HEAD
                if status.status == RpcStatusCode::OK {
                    guard.set_result(Ok((
                        self.ctx.recv_initial_metadata(),
                        None,
                        self.ctx.recv_trailing_metadata(),
                    )))
=======
                if status.code() == RpcStatusCode::OK {
                    guard.set_result(Ok(None))
>>>>>>> 7a48e0bb
                } else {
                    guard.set_result(Err(Error::RpcFailure(status)))
                }
            } else {
                guard.set_result(Err(Error::RemoteStopped))
            }
        };
        task.map(|t| t.wake());
    }

    fn handle_unary_response(&mut self) {
        let task = {
            let mut guard = self.inner.lock();
            let status = self.ctx.rpc_status();
<<<<<<< HEAD
            if status.status == RpcStatusCode::OK {
                guard.set_result(Ok((
                    self.ctx.recv_initial_metadata(),
                    self.ctx.recv_message(),
                    self.ctx.recv_trailing_metadata(),
                )))
=======
            if status.code() == RpcStatusCode::OK {
                guard.set_result(Ok(self.ctx.recv_message()))
>>>>>>> 7a48e0bb
            } else {
                guard.set_result(Err(Error::RpcFailure(status)))
            }
        };
        task.map(|t| t.wake());
    }

    pub fn resolve(mut self, success: bool) {
        match self.ty {
            BatchType::CheckRead => {
                assert!(success);
                self.handle_unary_response();
            }
            BatchType::Finish => {
                self.finish_response(success);
            }
            BatchType::Read => {
                self.read_one_msg(success);
            }
        }
    }
}

impl Debug for Batch {
    fn fmt(&self, f: &mut Formatter<'_>) -> fmt::Result {
        write!(f, "Batch [{:?}]", self.ty)
    }
}

/// A promise used to resolve async action status.
///
/// The action can only succeed or fail without extra error hint.
pub struct Action {
    inner: Arc<Inner<bool>>,
}

impl Action {
    pub fn new(inner: Arc<Inner<bool>>) -> Action {
        Action { inner }
    }

    pub fn resolve(self, success: bool) {
        let task = {
            let mut guard = self.inner.lock();
            guard.set_result(Ok(success))
        };
        task.map(|t| t.wake());
    }
}<|MERGE_RESOLUTION|>--- conflicted
+++ resolved
@@ -65,17 +65,12 @@
             let mut guard = self.inner.lock();
             if succeed {
                 let status = self.ctx.rpc_status();
-<<<<<<< HEAD
-                if status.status == RpcStatusCode::OK {
+                if status.code() == RpcStatusCode::OK {
                     guard.set_result(Ok((
                         self.ctx.recv_initial_metadata(),
                         None,
                         self.ctx.recv_trailing_metadata(),
                     )))
-=======
-                if status.code() == RpcStatusCode::OK {
-                    guard.set_result(Ok(None))
->>>>>>> 7a48e0bb
                 } else {
                     guard.set_result(Err(Error::RpcFailure(status)))
                 }
@@ -90,17 +85,12 @@
         let task = {
             let mut guard = self.inner.lock();
             let status = self.ctx.rpc_status();
-<<<<<<< HEAD
-            if status.status == RpcStatusCode::OK {
+            if status.code() == RpcStatusCode::OK {
                 guard.set_result(Ok((
                     self.ctx.recv_initial_metadata(),
                     self.ctx.recv_message(),
                     self.ctx.recv_trailing_metadata(),
                 )))
-=======
-            if status.code() == RpcStatusCode::OK {
-                guard.set_result(Ok(self.ctx.recv_message()))
->>>>>>> 7a48e0bb
             } else {
                 guard.set_result(Err(Error::RpcFailure(status)))
             }
