// Copyright 2017 PingCAP, Inc.
//
// Licensed under the Apache License, Version 2.0 (the "License");
// you may not use this file except in compliance with the License.
// You may obtain a copy of the License at
//
//     http://www.apache.org/licenses/LICENSE-2.0
//
// Unless required by applicable law or agreed to in writing, software
// distributed under the License is distributed on an "AS IS" BASIS,
// See the License for the specific language governing permissions and
// limitations under the License.

mod callback;
mod executor;
mod lock;
mod promise;

use std::fmt::{self, Debug, Formatter};
use std::sync::Arc;

use futures::task::{self, Task};
use futures::{Async, Future, Poll};

use self::callback::{Abort, Request as RequestCallback, UnaryRequest as UnaryRequestCallback};
use self::executor::SpawnNotify;
use self::promise::{Batch as BatchPromise, Shutdown as ShutdownPromise};
use call::server::RequestContext;
use call::{BatchContext, Call};
use cq::CompletionQueue;
use error::{Error, Result};
use server::RequestCallContext;

<<<<<<< HEAD
use grpc_sys::{self, GrpcwrapTag};

pub use self::executor::Executor;
pub use self::promise::BatchType;
=======
pub(crate) use self::executor::{Executor, Kicker};
>>>>>>> 538b0070
pub use self::lock::SpinLock;
pub use self::promise::BatchType;

/// A handle that is used to notify future that the task finishes.
pub struct NotifyHandle<T> {
    result: Option<Result<T>>,
    task: Option<Task>,
    stale: bool,
}

impl<T> NotifyHandle<T> {
    fn new() -> NotifyHandle<T> {
        NotifyHandle {
            result: None,
            task: None,
            stale: false,
        }
    }

    /// Set the result and notify future if necessary.
    fn set_result(&mut self, res: Result<T>) -> Option<Task> {
        self.result = Some(res);

        self.task.take()
    }
}

type Inner<T> = SpinLock<NotifyHandle<T>>;

fn new_inner<T>() -> Arc<Inner<T>> {
    Arc::new(SpinLock::new(NotifyHandle::new()))
}

/// Get the future status without the need to poll.
///
/// If the future is polled successfully, this function will return None.
/// Not implemented as method as it's only for internal usage.
pub fn check_alive<T>(f: &CqFuture<T>) -> Result<()> {
    let guard = f.inner.lock();
    match guard.result {
        None => Ok(()),
        Some(Err(Error::RpcFailure(ref status))) => {
            Err(Error::RpcFinished(Some(status.to_owned())))
        }
        Some(Ok(_)) | Some(Err(_)) => Err(Error::RpcFinished(None)),
    }
}

/// A future object for task that is scheduled to `CompletionQueue`.
pub struct CqFuture<T> {
    inner: Arc<Inner<T>>,
}

impl<T> CqFuture<T> {
    fn new(inner: Arc<Inner<T>>) -> CqFuture<T> {
        CqFuture { inner }
    }
}

impl<T> Future for CqFuture<T> {
    type Item = T;
    type Error = Error;

    fn poll(&mut self) -> Poll<T, Error> {
        let mut guard = self.inner.lock();
        if guard.stale {
            panic!("Resolved future is not supposed to be polled again.");
        }

        if let Some(res) = guard.result.take() {
            guard.stale = true;
            return Ok(Async::Ready(res?));
        }

        // So the task has not been finished yet, add notification hook.
        if guard.task.is_none() || !guard.task.as_ref().unwrap().will_notify_current() {
            guard.task = Some(task::current());
        }

        Ok(Async::NotReady)
    }
}

pub type BatchMessage = Option<Vec<u8>>;
/// Future object for batch jobs.
pub type BatchFuture = CqFuture<BatchMessage>;

/// A result holder for asynchronous execution.
// This enum is going to be passed to FFI, so don't use trait or generic here.
pub enum CallTag {
    Batch(BatchPromise),
    Request(RequestCallback),
    UnaryRequest(UnaryRequestCallback),
    Abort(Abort),
    Shutdown(ShutdownPromise),
    Spawn(SpawnNotify),
}

impl CallTag {
    /// Generate a Future/CallTag pair for batch jobs.
    pub fn batch_pair(ty: BatchType) -> (BatchFuture, CallTag) {
        let inner = new_inner();
        let batch = BatchPromise::new(ty, inner.clone());
        (CqFuture::new(inner), CallTag::Batch(batch))
    }

    /// Generate a CallTag for request job. We don't have an eventloop
    /// to pull the future, so just the tag is enough.
    pub fn request(ctx: RequestCallContext) -> CallTag {
        CallTag::Request(RequestCallback::new(ctx))
    }

    /// Generate a Future/CallTag pair for shutdown call.
    pub fn shutdown_pair() -> (CqFuture<()>, CallTag) {
        let inner = new_inner();
        let shutdown = ShutdownPromise::new(inner.clone());
        (CqFuture::new(inner), CallTag::Shutdown(shutdown))
    }

    /// Generate a CallTag for abort call before handler is called.
    pub fn abort(call: Call) -> CallTag {
        CallTag::Abort(Abort::new(call))
    }

    /// Generate a CallTag for unary request job.
    pub fn unary_request(ctx: RequestContext, rc: RequestCallContext) -> CallTag {
        let cb = UnaryRequestCallback::new(ctx, rc);
        CallTag::UnaryRequest(cb)
    }

    /// Get the batch context from result holder.
    pub fn batch_ctx(&self) -> Option<&BatchContext> {
        match *self {
            CallTag::Batch(ref prom) => Some(prom.context()),
            CallTag::UnaryRequest(ref cb) => Some(cb.batch_ctx()),
            CallTag::Abort(ref cb) => Some(cb.batch_ctx()),
            _ => None,
        }
    }

    /// Get the request context from the result holder.
    pub fn request_ctx(&self) -> Option<&RequestContext> {
        match *self {
            CallTag::Request(ref prom) => Some(prom.context()),
            CallTag::UnaryRequest(ref cb) => Some(cb.request_ctx()),
            _ => None,
        }
    }

    /// Resolve the CallTag with given status.
    pub fn resolve(self, cq: &CompletionQueue, success: bool) {
        match self {
            CallTag::Batch(prom) => prom.resolve(success),
            CallTag::Request(cb) => cb.resolve(cq, success),
            CallTag::UnaryRequest(cb) => cb.resolve(cq, success),
            CallTag::Abort(_) => {}
            CallTag::Shutdown(prom) => prom.resolve(success),
            CallTag::Spawn(notify) => notify.resolve(success),
        }
    }

    /// Consumes the `CallTag`, returning the wrapped raw pointer.
    pub fn into_raw(self) -> *mut GrpcwrapTag {
        if let CallTag::Spawn(_) = self {
            // CallTag::Spawn is sent to CompletionQueue by Alarm.
            panic!("CallTag::Spawn can not into raw pointer")
        }
        let tag_box = Box::new(self);
        let tag_ptr = Box::into_raw(tag_box);
        unsafe {
            grpc_sys::grpcwrap_tag_create(tag_ptr as _)
        }
    }

    /// Constructs a `CallTag` from a raw pointer.
    pub unsafe fn from_raw(tag_ptr: *mut GrpcwrapTag) -> Box<CallTag> {
        let ptr = grpc_sys::grpcwrap_unwrap_tag(tag_ptr as _);
        let tag_box = Box::from_raw(ptr as _);
        match *tag_box {
            // Spawn is notified from Alarm, Alarm manages the `tag_ptr` lifetime.
            CallTag::Spawn(_) => (),
            _ => {
                grpc_sys::grpcwrap_tag_destroy(tag_ptr as _);
            }
        }
        tag_box
    }
}

impl Debug for CallTag {
    fn fmt(&self, f: &mut Formatter) -> fmt::Result {
        match *self {
            CallTag::Batch(ref ctx) => write!(f, "CallTag::Batch({:?})", ctx),
            CallTag::Request(_) => write!(f, "CallTag::Request(..)"),
            CallTag::UnaryRequest(_) => write!(f, "CallTag::UnaryRequest(..)"),
            CallTag::Abort(_) => write!(f, "CallTag::Abort(..)"),
            CallTag::Shutdown(_) => write!(f, "CallTag::Shutdown"),
            CallTag::Spawn(_) => write!(f, "CallTag::Spawn"),
        }
    }
}

#[cfg(test)]
mod tests {
    use std::sync::mpsc::*;
    use std::sync::*;
    use std::thread;

    use super::*;
    use env::Environment;

    #[test]
    fn test_resolve() {
        let env = Environment::new(1);

        let (cq_f1, tag1) = CallTag::shutdown_pair();
        let (cq_f2, tag2) = CallTag::shutdown_pair();
        let (tx, rx) = mpsc::channel();

        let handler = thread::spawn(move || {
            tx.send(cq_f1.wait()).unwrap();
            tx.send(cq_f2.wait()).unwrap();
        });

        assert_eq!(rx.try_recv().unwrap_err(), TryRecvError::Empty);
        tag1.resolve(&env.pick_cq(), true);
        assert!(rx.recv().unwrap().is_ok());

        assert_eq!(rx.try_recv().unwrap_err(), TryRecvError::Empty);
        tag2.resolve(&env.pick_cq(), false);
        match rx.recv() {
            Ok(Err(Error::ShutdownFailed)) => {}
            res => panic!("expect shutdown failed, but got {:?}", res),
        }

        handler.join().unwrap();
    }
}<|MERGE_RESOLUTION|>--- conflicted
+++ resolved
@@ -21,6 +21,7 @@
 
 use futures::task::{self, Task};
 use futures::{Async, Future, Poll};
+use grpc_sys::{self, GrpcwrapTag};
 
 use self::callback::{Abort, Request as RequestCallback, UnaryRequest as UnaryRequestCallback};
 use self::executor::SpawnNotify;
@@ -31,14 +32,7 @@
 use error::{Error, Result};
 use server::RequestCallContext;
 
-<<<<<<< HEAD
-use grpc_sys::{self, GrpcwrapTag};
-
-pub use self::executor::Executor;
-pub use self::promise::BatchType;
-=======
 pub(crate) use self::executor::{Executor, Kicker};
->>>>>>> 538b0070
 pub use self::lock::SpinLock;
 pub use self::promise::BatchType;
 
@@ -208,9 +202,7 @@
         }
         let tag_box = Box::new(self);
         let tag_ptr = Box::into_raw(tag_box);
-        unsafe {
-            grpc_sys::grpcwrap_tag_create(tag_ptr as _)
-        }
+        unsafe { grpc_sys::grpcwrap_tag_create(tag_ptr as _) }
     }
 
     /// Constructs a `CallTag` from a raw pointer.
