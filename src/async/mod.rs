// Copyright 2017 PingCAP, Inc.
//
// Licensed under the Apache License, Version 2.0 (the "License");
// you may not use this file except in compliance with the License.
// You may obtain a copy of the License at
//
//     http://www.apache.org/licenses/LICENSE-2.0
//
// Unless required by applicable law or agreed to in writing, software
// distributed under the License is distributed on an "AS IS" BASIS,
// See the License for the specific language governing permissions and
// limitations under the License.


mod promise;
mod callback;
mod lock;

use std::fmt::{self, Debug, Formatter};
use std::sync::Arc;

use futures::{Async, Future, Poll};
use futures::task::{self, Task};

use call::{BatchContext, Call};
use call::server::RequestContext;
use cq::CompletionQueue;
use error::{Error, Result};
use self::callback::{Abort, Request as RequestCallback, UnaryRequest as UnaryRequestCallback};
use self::lock::SpinLock;
use self::promise::{Batch as BatchPromise, Shutdown as ShutdownPromise};
use server::Inner as ServerInner;

pub use self::promise::BatchType;

/// A handle that is used to notify future that the task finishes.
pub struct NotifyHandle<T> {
    result: Option<Result<T>>,
    park: Option<Task>,
    stale: bool,
}

impl<T> NotifyHandle<T> {
    fn new() -> NotifyHandle<T> {
        NotifyHandle {
            result: None,
            park: None,
            stale: false,
        }
    }

    /// Set the result and notify future if necessary.
    fn set_result(&mut self, res: Result<T>) {
        self.result = Some(res);

        if let Some(ref t) = self.park {
            t.unpark();
        }
    }
}

type Inner<T> = SpinLock<NotifyHandle<T>>;

fn new_inner<T>() -> Arc<Inner<T>> {
    Arc::new(SpinLock::new(NotifyHandle::new()))
}

/// A future object for task that is scheduled to `CompletionQueue`.
pub struct CqFuture<T> {
    inner: Arc<Inner<T>>,
}

impl<T> CqFuture<T> {
    fn new(inner: Arc<Inner<T>>) -> CqFuture<T> {
        CqFuture { inner: inner }
    }
}

impl<T> Future for CqFuture<T> {
    type Item = T;
    type Error = Error;

    fn poll(&mut self) -> Poll<T, Error> {
        let mut guard = self.inner.lock();
        if guard.stale {
            panic!("Resolved future is not supposed to be polled again.");
        }

        if let Some(res) = guard.result.take() {
            guard.stale = true;
            let r = try!(res);
            return Ok(Async::Ready(r));
        }

        // So the task has not been finished yet, add notification hook.
        if guard.park.is_none() {
            guard.park = Some(task::park());
        }

        Ok(Async::NotReady)
    }
}

pub type BatchMessage = Option<Vec<u8>>;
/// Future object for batch jobs.
pub type BatchFuture = CqFuture<BatchMessage>;

/// A result holder for asynchronous execution.
// This enum is going to be passed to FFI, so don't use trait or generic here.
pub enum CallTag {
    Batch(BatchPromise),
    Request(RequestCallback),
    UnaryRequest(UnaryRequestCallback),
    Abort(Abort),
    Shutdown(ShutdownPromise),
}

impl CallTag {
    /// Generate a Future/CallTag pair for batch jobs.
    pub fn batch_pair(ty: BatchType) -> (BatchFuture, CallTag) {
        let inner = new_inner();
        let batch = BatchPromise::new(ty, inner.clone());
        (CqFuture::new(inner), CallTag::Batch(batch))
<<<<<<< HEAD
    }

    /// Generate a CallTag for request job. We don't have a eventloop
    /// to pull the future, so just the tag is enough.
    pub fn request(inner: Arc<ServerInner>) -> CallTag {
        CallTag::Request(RequestCallback::new(inner))
=======
>>>>>>> a4444d26
    }

    /// Generate a Future/CallTag pair for shutdown call.
    pub fn shutdown_pair() -> (CqFuture<()>, CallTag) {
        let inner = new_inner();
        let shutdown = ShutdownPromise::new(inner.clone());
        (CqFuture::new(inner), CallTag::Shutdown(shutdown))
<<<<<<< HEAD
    }

    /// Generate a CallTag for abort call before handler is called.
    pub fn abort(call: Call) -> CallTag {
        CallTag::Abort(Abort::new(call))
    }

    /// Generate a CallTag for unary request job.
    pub fn unary_request(ctx: RequestContext, inner: Arc<ServerInner>) -> CallTag {
        let cb = UnaryRequestCallback::new(ctx, inner);
        CallTag::UnaryRequest(cb)
=======
    }

    /// Generate a CallTag for abort call before handler is called.
    pub fn abort(call: Call) -> CallTag {
        CallTag::Abort(Abort::new(call))
>>>>>>> a4444d26
    }

    /// Get the batch context from result holder.
    pub fn batch_ctx(&self) -> Option<&BatchContext> {
        match *self {
            CallTag::Batch(ref prom) => Some(prom.context()),
<<<<<<< HEAD
            CallTag::UnaryRequest(ref cb) => Some(cb.batch_ctx()),
            CallTag::Abort(ref cb) => Some(cb.batch_ctx()),
            _ => None,
        }
    }

    /// Get the request context from the result holder.
    pub fn request_ctx(&self) -> Option<&RequestContext> {
        match *self {
            CallTag::Request(ref prom) => Some(prom.context()),
            CallTag::UnaryRequest(ref cb) => Some(cb.request_ctx()),
=======
            CallTag::Abort(ref cb) => Some(cb.batch_ctx()),
>>>>>>> a4444d26
            _ => None,
        }
    }

    /// Resolve the CallTag with given status.
<<<<<<< HEAD
    pub fn resolve(self, cq: &CompletionQueue, success: bool) {
        match self {
            CallTag::Batch(prom) => prom.resolve(success),
            CallTag::Request(cb) => cb.resolve(cq, success),
            CallTag::UnaryRequest(cb) => cb.resolve(cq, success),
=======
    pub fn resolve(self, _: &CompletionQueue, success: bool) {
        match self {
            CallTag::Batch(prom) => prom.resolve(success),
>>>>>>> a4444d26
            CallTag::Abort(_) => {}
            CallTag::Shutdown(prom) => prom.resolve(success),
        }
    }
}

impl Debug for CallTag {
    fn fmt(&self, f: &mut Formatter) -> fmt::Result {
        match *self {
            CallTag::Batch(_) => write!(f, "Context::Batch(..)"),
<<<<<<< HEAD
            CallTag::Request(_) => write!(f, "Context::Request(..)"),
            CallTag::UnaryRequest(_) => write!(f, "Context::UnaryRequest(..)"),
=======
>>>>>>> a4444d26
            CallTag::Abort(_) => write!(f, "Context::Abort(..)"),
            CallTag::Shutdown(_) => write!(f, "Context::Shutdown"),
        }
    }
}

#[cfg(test)]
mod tests {
    use std::thread;
    use std::sync::*;
    use std::sync::mpsc::*;

    use super::*;
    use env::Environment;

    #[test]
    fn test_resolve() {
        let env = Environment::new("test", 1);

        let (cq_f1, tag1) = CallTag::shutdown_pair();
        let (cq_f2, tag2) = CallTag::shutdown_pair();
        let (tx, rx) = mpsc::channel();

        let handler = thread::spawn(move || {
                                        tx.send(cq_f1.wait()).unwrap();
                                        tx.send(cq_f2.wait()).unwrap();
                                    });

        assert_eq!(rx.try_recv().unwrap_err(), TryRecvError::Empty);
        tag1.resolve(&env.pick_cq(), true);
        assert!(rx.recv().unwrap().is_ok());

        assert_eq!(rx.try_recv().unwrap_err(), TryRecvError::Empty);
        tag2.resolve(&env.pick_cq(), false);
        match rx.recv() {
            Ok(Err(Error::ShutdownFailed)) => {}
            res => panic!("expect shutdown failed, but got {:?}", res),
        }

        handler.join().unwrap();
    }
}<|MERGE_RESOLUTION|>--- conflicted
+++ resolved
@@ -121,15 +121,12 @@
         let inner = new_inner();
         let batch = BatchPromise::new(ty, inner.clone());
         (CqFuture::new(inner), CallTag::Batch(batch))
-<<<<<<< HEAD
     }
 
     /// Generate a CallTag for request job. We don't have a eventloop
     /// to pull the future, so just the tag is enough.
     pub fn request(inner: Arc<ServerInner>) -> CallTag {
         CallTag::Request(RequestCallback::new(inner))
-=======
->>>>>>> a4444d26
     }
 
     /// Generate a Future/CallTag pair for shutdown call.
@@ -137,7 +134,6 @@
         let inner = new_inner();
         let shutdown = ShutdownPromise::new(inner.clone());
         (CqFuture::new(inner), CallTag::Shutdown(shutdown))
-<<<<<<< HEAD
     }
 
     /// Generate a CallTag for abort call before handler is called.
@@ -149,20 +145,12 @@
     pub fn unary_request(ctx: RequestContext, inner: Arc<ServerInner>) -> CallTag {
         let cb = UnaryRequestCallback::new(ctx, inner);
         CallTag::UnaryRequest(cb)
-=======
-    }
-
-    /// Generate a CallTag for abort call before handler is called.
-    pub fn abort(call: Call) -> CallTag {
-        CallTag::Abort(Abort::new(call))
->>>>>>> a4444d26
-    }
+   }
 
     /// Get the batch context from result holder.
     pub fn batch_ctx(&self) -> Option<&BatchContext> {
         match *self {
             CallTag::Batch(ref prom) => Some(prom.context()),
-<<<<<<< HEAD
             CallTag::UnaryRequest(ref cb) => Some(cb.batch_ctx()),
             CallTag::Abort(ref cb) => Some(cb.batch_ctx()),
             _ => None,
@@ -174,25 +162,16 @@
         match *self {
             CallTag::Request(ref prom) => Some(prom.context()),
             CallTag::UnaryRequest(ref cb) => Some(cb.request_ctx()),
-=======
-            CallTag::Abort(ref cb) => Some(cb.batch_ctx()),
->>>>>>> a4444d26
             _ => None,
         }
     }
 
     /// Resolve the CallTag with given status.
-<<<<<<< HEAD
     pub fn resolve(self, cq: &CompletionQueue, success: bool) {
         match self {
             CallTag::Batch(prom) => prom.resolve(success),
             CallTag::Request(cb) => cb.resolve(cq, success),
             CallTag::UnaryRequest(cb) => cb.resolve(cq, success),
-=======
-    pub fn resolve(self, _: &CompletionQueue, success: bool) {
-        match self {
-            CallTag::Batch(prom) => prom.resolve(success),
->>>>>>> a4444d26
             CallTag::Abort(_) => {}
             CallTag::Shutdown(prom) => prom.resolve(success),
         }
@@ -203,11 +182,8 @@
     fn fmt(&self, f: &mut Formatter) -> fmt::Result {
         match *self {
             CallTag::Batch(_) => write!(f, "Context::Batch(..)"),
-<<<<<<< HEAD
             CallTag::Request(_) => write!(f, "Context::Request(..)"),
             CallTag::UnaryRequest(_) => write!(f, "Context::UnaryRequest(..)"),
-=======
->>>>>>> a4444d26
             CallTag::Abort(_) => write!(f, "Context::Abort(..)"),
             CallTag::Shutdown(_) => write!(f, "Context::Shutdown"),
         }
@@ -225,7 +201,7 @@
 
     #[test]
     fn test_resolve() {
-        let env = Environment::new("test", 1);
+        let env = Environment::new(1);
 
         let (cq_f1, tag1) = CallTag::shutdown_pair();
         let (cq_f2, tag2) = CallTag::shutdown_pair();
