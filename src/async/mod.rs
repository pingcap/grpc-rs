--- conflicted
+++ resolved
@@ -27,15 +27,12 @@
 use call::server::RequestContext;
 use cq::CompletionQueue;
 use error::{Error, Result};
-<<<<<<< HEAD
-=======
 use self::executor::SpawnNotify;
->>>>>>> 5e425f27
 use self::callback::{Abort, Request as RequestCallback, UnaryRequest as UnaryRequestCallback};
 use self::promise::{Batch as BatchPromise, Shutdown as ShutdownPromise};
 use server::Inner as ServerInner;
 
-pub use self::executor::spawn;
+pub use self::executor::Executor;
 pub use self::promise::BatchType;
 pub use self::lock::SpinLock;
 
@@ -58,12 +55,8 @@
     /// Set the result and notify future if necessary.
     fn set_result(&mut self, res: Result<T>) -> Option<Task> {
         self.result = Some(res);
-<<<<<<< HEAD
-        return self.task.take();
-=======
 
         self.task.take()
->>>>>>> 5e425f27
     }
 }
 
@@ -138,10 +131,7 @@
     UnaryRequest(UnaryRequestCallback),
     Abort(Abort),
     Shutdown(ShutdownPromise),
-<<<<<<< HEAD
-=======
     Spawn(SpawnNotify),
->>>>>>> 5e425f27
 }
 
 impl CallTag {
@@ -203,10 +193,7 @@
             CallTag::UnaryRequest(cb) => cb.resolve(cq, success),
             CallTag::Abort(_) => {}
             CallTag::Shutdown(prom) => prom.resolve(success),
-<<<<<<< HEAD
-=======
             CallTag::Spawn(notify) => notify.resolve(success),
->>>>>>> 5e425f27
         }
     }
 }
@@ -219,10 +206,7 @@
             CallTag::UnaryRequest(_) => write!(f, "CallTag::UnaryRequest(..)"),
             CallTag::Abort(_) => write!(f, "CallTag::Abort(..)"),
             CallTag::Shutdown(_) => write!(f, "CallTag::Shutdown"),
-<<<<<<< HEAD
-=======
             CallTag::Spawn(_) => write!(f, "CallTag::Spawn"),
->>>>>>> 5e425f27
         }
     }
 }
