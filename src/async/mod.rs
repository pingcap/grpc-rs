// Copyright 2017 PingCAP, Inc.
//
// Licensed under the Apache License, Version 2.0 (the "License");
// you may not use this file except in compliance with the License.
// You may obtain a copy of the License at
//
//     http://www.apache.org/licenses/LICENSE-2.0
//
// Unless required by applicable law or agreed to in writing, software
// distributed under the License is distributed on an "AS IS" BASIS,
// See the License for the specific language governing permissions and
// limitations under the License.


mod promise;
mod callback;
mod lock;

use std::fmt::{self, Debug, Formatter};
use std::sync::Arc;

use futures::{Async, Future, Poll};
use futures::task::{self, Task};

use call::{BatchContext, Call};
use call::server::RequestContext;
use cq::CompletionQueue;
use error::{Error, Result};
use self::callback::{Abort, Request as RequestCallback, UnaryRequest as UnaryRequestCallback};
use self::lock::SpinLock;
use self::promise::{Batch as BatchPromise, Shutdown as ShutdownPromise};
use server::Inner as ServerInner;

pub use self::promise::BatchType;

/// A handle that is used to notify future that the task finishes.
pub struct NotifyHandle<T> {
    result: Option<Result<T>>,
    park: Option<Task>,
    stale: bool,
}

impl<T> NotifyHandle<T> {
    fn new() -> NotifyHandle<T> {
        NotifyHandle {
            result: None,
            park: None,
            stale: false,
        }
    }

    /// Set the result and notify future if necessary.
    fn set_result(&mut self, res: Result<T>) {
        self.result = Some(res);

        if let Some(ref t) = self.park {
            t.unpark();
        }
    }
}

type Inner<T> = SpinLock<NotifyHandle<T>>;

fn new_inner<T>() -> Arc<Inner<T>> {
    Arc::new(SpinLock::new(NotifyHandle::new()))
}

/// A future object for task that is scheduled to `CompletionQueue`.
pub struct CqFuture<T> {
    inner: Arc<Inner<T>>,
}

impl<T> CqFuture<T> {
    fn new(inner: Arc<Inner<T>>) -> CqFuture<T> {
        CqFuture { inner: inner }
    }
}

impl<T> Future for CqFuture<T> {
    type Item = T;
    type Error = Error;

    fn poll(&mut self) -> Poll<T, Error> {
        let mut guard = self.inner.lock();
        if guard.stale {
            panic!("Resolved future is not supposed to be polled again.");
        }

        if let Some(res) = guard.result.take() {
            guard.stale = true;
            let r = try!(res);
            return Ok(Async::Ready(r));
        }

        // So the task has not been finished yet, add notification hook.
        if guard.park.is_none() {
            guard.park = Some(task::park());
        }

        Ok(Async::NotReady)
    }
}

pub type BatchMessage = Option<Vec<u8>>;
/// Future object for batch jobs.
pub type BatchFuture = CqFuture<BatchMessage>;

/// A result holder for asynchronous execution.
// This enum is going to be passed to FFI, so don't use trait or generic here.
pub enum CallTag {
    Batch(BatchPromise),
    Request(RequestCallback),
    UnaryRequest(UnaryRequestCallback),
    Abort(Abort),
    Shutdown(ShutdownPromise),
}

impl CallTag {
    /// Generate a Future/CallTag pair for batch jobs.
    pub fn batch_pair(ty: BatchType) -> (BatchFuture, CallTag) {
        let inner = new_inner();
        let batch = BatchPromise::new(ty, inner.clone());
        (CqFuture::new(inner), CallTag::Batch(batch))
    }

<<<<<<< HEAD
    /// Generate a CallTag for request job. We don't have a eventloop
=======
    /// Generate a CallTag for request job. We don't have an eventloop
>>>>>>> ade36abf
    /// to pull the future, so just the tag is enough.
    pub fn request(inner: Arc<ServerInner>) -> CallTag {
        CallTag::Request(RequestCallback::new(inner))
    }

    /// Generate a Future/CallTag pair for shutdown call.
    pub fn shutdown_pair() -> (CqFuture<()>, CallTag) {
        let inner = new_inner();
        let shutdown = ShutdownPromise::new(inner.clone());
        (CqFuture::new(inner), CallTag::Shutdown(shutdown))
    }

    /// Generate a CallTag for abort call before handler is called.
    pub fn abort(call: Call) -> CallTag {
        CallTag::Abort(Abort::new(call))
    }

    /// Generate a CallTag for unary request job.
    pub fn unary_request(ctx: RequestContext, inner: Arc<ServerInner>) -> CallTag {
        let cb = UnaryRequestCallback::new(ctx, inner);
        CallTag::UnaryRequest(cb)
    }

    /// Get the batch context from result holder.
    pub fn batch_ctx(&self) -> Option<&BatchContext> {
        match *self {
            CallTag::Batch(ref prom) => Some(prom.context()),
            CallTag::UnaryRequest(ref cb) => Some(cb.batch_ctx()),
            CallTag::Abort(ref cb) => Some(cb.batch_ctx()),
            _ => None,
        }
    }

    /// Get the request context from the result holder.
    pub fn request_ctx(&self) -> Option<&RequestContext> {
        match *self {
            CallTag::Request(ref prom) => Some(prom.context()),
            CallTag::UnaryRequest(ref cb) => Some(cb.request_ctx()),
            _ => None,
        }
    }

    /// Resolve the CallTag with given status.
    pub fn resolve(self, cq: &CompletionQueue, success: bool) {
        match self {
            CallTag::Batch(prom) => prom.resolve(success),
            CallTag::Request(cb) => cb.resolve(cq, success),
            CallTag::UnaryRequest(cb) => cb.resolve(cq, success),
            CallTag::Abort(_) => {}
            CallTag::Shutdown(prom) => prom.resolve(success),
        }
    }
}

impl Debug for CallTag {
    fn fmt(&self, f: &mut Formatter) -> fmt::Result {
        match *self {
            CallTag::Batch(_) => write!(f, "Context::Batch(..)"),
            CallTag::Request(_) => write!(f, "Context::Request(..)"),
            CallTag::UnaryRequest(_) => write!(f, "Context::UnaryRequest(..)"),
            CallTag::Abort(_) => write!(f, "Context::Abort(..)"),
            CallTag::Shutdown(_) => write!(f, "Context::Shutdown"),
        }
    }
}

#[cfg(test)]
mod tests {
    use std::thread;
    use std::sync::*;
    use std::sync::mpsc::*;

    use super::*;
    use env::Environment;

    #[test]
    fn test_resolve() {
        let env = Environment::new(1);

        let (cq_f1, tag1) = CallTag::shutdown_pair();
        let (cq_f2, tag2) = CallTag::shutdown_pair();
        let (tx, rx) = mpsc::channel();

        let handler = thread::spawn(move || {
            tx.send(cq_f1.wait()).unwrap();
            tx.send(cq_f2.wait()).unwrap();
        });

        assert_eq!(rx.try_recv().unwrap_err(), TryRecvError::Empty);
        tag1.resolve(&env.pick_cq(), true);
        assert!(rx.recv().unwrap().is_ok());

        assert_eq!(rx.try_recv().unwrap_err(), TryRecvError::Empty);
        tag2.resolve(&env.pick_cq(), false);
        match rx.recv() {
            Ok(Err(Error::ShutdownFailed)) => {}
            res => panic!("expect shutdown failed, but got {:?}", res),
        }

        handler.join().unwrap();
    }
}<|MERGE_RESOLUTION|>--- conflicted
+++ resolved
@@ -123,11 +123,7 @@
         (CqFuture::new(inner), CallTag::Batch(batch))
     }
 
-<<<<<<< HEAD
-    /// Generate a CallTag for request job. We don't have a eventloop
-=======
     /// Generate a CallTag for request job. We don't have an eventloop
->>>>>>> ade36abf
     /// to pull the future, so just the tag is enough.
     pub fn request(inner: Arc<ServerInner>) -> CallTag {
         CallTag::Request(RequestCallback::new(inner))
