--- conflicted
+++ resolved
@@ -69,17 +69,10 @@
             let mut guard = self.inner.lock();
             if succeed {
                 let status = self.ctx.rpc_status();
-<<<<<<< HEAD
-                if status.status != RpcStatusCode::Ok {
-                    guard.set_result(Err(Error::RpcFailure(status)))
-                } else {
-                    guard.set_result(Ok(None))
-=======
                 if status.status == RpcStatusCode::Ok {
                     guard.set_result(Ok(None))
                 } else {
                     guard.set_result(Err(Error::RpcFailure(status)))
->>>>>>> 5e425f27
                 }
             } else {
                 guard.set_result(Err(Error::RemoteStopped))
@@ -92,17 +85,10 @@
         let task = {
             let mut guard = self.inner.lock();
             let status = self.ctx.rpc_status();
-<<<<<<< HEAD
-            if status.status != RpcStatusCode::Ok {
-                guard.set_result(Err(Error::RpcFailure(status)))
-            } else {
-                guard.set_result(Ok(self.ctx.recv_message()))
-=======
             if status.status == RpcStatusCode::Ok {
                 guard.set_result(Ok(self.ctx.recv_message()))
             } else {
                 guard.set_result(Err(Error::RpcFailure(status)))
->>>>>>> 5e425f27
             }
         };
         task.map(|t| t.notify());
