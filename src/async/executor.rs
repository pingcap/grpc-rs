// Copyright 2017 PingCAP, Inc.
//
// Licensed under the Apache License, Version 2.0 (the "License");
// you may not use this file except in compliance with the License.
// You may obtain a copy of the License at
//
//     http://www.apache.org/licenses/LICENSE-2.0
//
// Unless required by applicable law or agreed to in writing, software
// distributed under the License is distributed on an "AS IS" BASIS,
// See the License for the specific language governing permissions and
// limitations under the License.

use std::sync::Arc;
use std::thread::{self, ThreadId};

use futures::executor::{self, Notify, Spawn};
use futures::{Async, Future};
<<<<<<< HEAD
use grpc_sys::{self, GrpcAlarm};
=======
>>>>>>> 538b0070

use super::lock::SpinLock;
use super::CallTag;
use call::Call;
use cq::CompletionQueue;
use error::{Error, Result};
use grpc_sys::{self, GrpcCallStatus};

type BoxFuture<T, E> = Box<Future<Item = T, Error = E> + Send>;

/// A handle to a `Spawn`.
/// Inner future is expected to be polled in the same thread as cq.
type SpawnHandle = Option<Spawn<BoxFuture<(), ()>>>;

pub(crate) struct Kicker {
    call: Call,
}

<<<<<<< HEAD
impl Alarm {
    fn new(cq: &CompletionQueue, tag: Box<CallTag>) -> Result<Alarm> {
        let alarm = unsafe {
            let ptr = Box::into_raw(tag);
            let cq_ref = cq.borrow()?;
            let alarm = grpc_sys::grpcwrap_alarm_create();
            grpc_sys::grpcwrap_alarm_set(alarm, cq_ref.as_wrapper_ptr(), ptr as _);
            alarm
        };
        Ok(Alarm { alarm })
    }

    fn notify(&mut self) {
        // hack: because grpc's alarm feels more like a timer,
        // but what we need here is a notification hook. Hence
        // use cancel to implement the alarm behaviour.
        unsafe { grpc_sys::grpcwrap_alarm_cancel(self.alarm) }
    }
}

impl Drop for Alarm {
    fn drop(&mut self) {
        unsafe { grpc_sys::grpcwrap_alarm_destroy(self.alarm) }
=======
impl Kicker {
    pub fn from_call(call: Call) -> Kicker {
        Kicker { call }
    }

    /// Kick its completion queue.
    pub fn kick(&self, tag: Box<CallTag>) -> Result<()> {
        let _ref = self.call.cq.borrow()?;
        unsafe {
            let ptr = Box::into_raw(tag);
            let status = grpc_sys::grpcwrap_call_kick_completion_queue(self.call.call, ptr as _);
            if status == GrpcCallStatus::Ok {
                Ok(())
            } else {
                Err(Error::CallFailure(status))
            }
        }
    }
}

unsafe impl Sync for Kicker {}

impl Clone for Kicker {
    fn clone(&self) -> Kicker {
        // Bump call's reference count.
        let call = unsafe {
            grpc_sys::grpc_call_ref(self.call.call);
            self.call.call
        };
        let cq = self.call.cq.clone();
        Kicker {
            call: Call { call, cq },
        }
>>>>>>> 538b0070
    }
}

struct NotifyContext {
    kicked: bool,
    kicker: Kicker,
}

impl NotifyContext {
    /// Notify the completion queue.
    ///
    /// It only makes sence to call this function from the thread
    /// that cq is not run on.
    fn notify(&mut self, tag: Box<CallTag>) {
<<<<<<< HEAD
        self.alarm.take();
        let mut alarm = match Alarm::new(&self.cq, tag) {
            Ok(a) => a,
            Err(Error::QueueShutdown) => {
                // If the queue is shutdown, then the tag will be notified
                // eventually. So just skip here.
                return;
            }
            Err(e) => panic!("failed to create alarm: {:?}", e),
        };
        alarm.notify();
        // We need to keep the alarm until tag is resolved.
        self.alarm = Some(alarm);
=======
        match self.kicker.kick(tag) {
            // If the queue is shutdown, then the tag will be notified
            // eventually. So just skip here.
            Err(Error::QueueShutdown) => return,
            Err(e) => panic!("unexpected error when canceling call: {:?}", e),
            _ => (),
        }
>>>>>>> 538b0070
    }
}

/// A custom notify.
///
/// It will poll the inner future directly if it's notified on the
/// same thread as inner cq.
#[derive(Clone)]
pub struct SpawnNotify {
    ctx: Arc<SpinLock<NotifyContext>>,
    handle: Arc<SpinLock<SpawnHandle>>,
    worker_id: ThreadId,
}

impl SpawnNotify {
    fn new(s: Spawn<BoxFuture<(), ()>>, kicker: Kicker, worker_id: ThreadId) -> SpawnNotify {
        SpawnNotify {
            worker_id,
            handle: Arc::new(SpinLock::new(Some(s))),
            ctx: Arc::new(SpinLock::new(NotifyContext {
                kicked: false,
                kicker,
            })),
        }
    }

    pub fn resolve(self, success: bool) {
        // it should always be canceled for now.
        assert!(success);
        poll(&Arc::new(self.clone()), true);
    }
}

impl Notify for SpawnNotify {
    fn notify(&self, _: usize) {
        if thread::current().id() == self.worker_id {
            poll(&Arc::new(self.clone()), false)
        } else {
            let mut ctx = self.ctx.lock();
            if ctx.kicked {
                return;
            }
            ctx.notify(Box::new(CallTag::Spawn(self.clone())));
            ctx.kicked = true;
        }
    }
}

/// Poll the future.
///
/// `woken` indicates that if the cq is kicked by itself.
fn poll(notify: &Arc<SpawnNotify>, woken: bool) {
    let mut handle = notify.handle.lock();
    if woken {
        notify.ctx.lock().kicked = false;
    }
    if handle.is_none() {
        // it's resolved, no need to poll again.
        return;
    }
    match handle.as_mut().unwrap().poll_future_notify(notify, 0) {
        Err(_) | Ok(Async::Ready(_)) => {
            // Future stores notify, and notify contains future,
            // hence circular reference. Take the future to break it.
            handle.take();
            return;
        }
        _ => {}
    }
}

/// An executor that drives a future in the gRPC poll thread, which
/// can reduce thread context switching.
pub(crate) struct Executor<'a> {
    cq: &'a CompletionQueue,
}

impl<'a> Executor<'a> {
    pub fn new(cq: &CompletionQueue) -> Executor {
        Executor { cq }
    }

    pub fn cq(&self) -> &CompletionQueue {
        self.cq
    }

    /// Spawn the future into inner poll loop.
    ///
    /// If you want to trace the future, you may need to create a sender/receiver
    /// pair by yourself.
    pub fn spawn<F>(&self, f: F, kicker: Kicker)
    where
        F: Future<Item = (), Error = ()> + Send + 'static,
    {
        let s = executor::spawn(Box::new(f) as BoxFuture<_, _>);
        let notify = Arc::new(SpawnNotify::new(s, kicker, self.cq.worker_id()));
        poll(&notify, false)
    }
}<|MERGE_RESOLUTION|>--- conflicted
+++ resolved
@@ -16,10 +16,6 @@
 
 use futures::executor::{self, Notify, Spawn};
 use futures::{Async, Future};
-<<<<<<< HEAD
-use grpc_sys::{self, GrpcAlarm};
-=======
->>>>>>> 538b0070
 
 use super::lock::SpinLock;
 use super::CallTag;
@@ -38,31 +34,6 @@
     call: Call,
 }
 
-<<<<<<< HEAD
-impl Alarm {
-    fn new(cq: &CompletionQueue, tag: Box<CallTag>) -> Result<Alarm> {
-        let alarm = unsafe {
-            let ptr = Box::into_raw(tag);
-            let cq_ref = cq.borrow()?;
-            let alarm = grpc_sys::grpcwrap_alarm_create();
-            grpc_sys::grpcwrap_alarm_set(alarm, cq_ref.as_wrapper_ptr(), ptr as _);
-            alarm
-        };
-        Ok(Alarm { alarm })
-    }
-
-    fn notify(&mut self) {
-        // hack: because grpc's alarm feels more like a timer,
-        // but what we need here is a notification hook. Hence
-        // use cancel to implement the alarm behaviour.
-        unsafe { grpc_sys::grpcwrap_alarm_cancel(self.alarm) }
-    }
-}
-
-impl Drop for Alarm {
-    fn drop(&mut self) {
-        unsafe { grpc_sys::grpcwrap_alarm_destroy(self.alarm) }
-=======
 impl Kicker {
     pub fn from_call(call: Call) -> Kicker {
         Kicker { call }
@@ -96,7 +67,6 @@
         Kicker {
             call: Call { call, cq },
         }
->>>>>>> 538b0070
     }
 }
 
@@ -111,21 +81,6 @@
     /// It only makes sence to call this function from the thread
     /// that cq is not run on.
     fn notify(&mut self, tag: Box<CallTag>) {
-<<<<<<< HEAD
-        self.alarm.take();
-        let mut alarm = match Alarm::new(&self.cq, tag) {
-            Ok(a) => a,
-            Err(Error::QueueShutdown) => {
-                // If the queue is shutdown, then the tag will be notified
-                // eventually. So just skip here.
-                return;
-            }
-            Err(e) => panic!("failed to create alarm: {:?}", e),
-        };
-        alarm.notify();
-        // We need to keep the alarm until tag is resolved.
-        self.alarm = Some(alarm);
-=======
         match self.kicker.kick(tag) {
             // If the queue is shutdown, then the tag will be notified
             // eventually. So just skip here.
@@ -133,7 +88,6 @@
             Err(e) => panic!("unexpected error when canceling call: {:?}", e),
             _ => (),
         }
->>>>>>> 538b0070
     }
 }
 
