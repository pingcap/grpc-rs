--- conflicted
+++ resolved
@@ -73,13 +73,8 @@
             return;
         }
 
-<<<<<<< HEAD
-        let reader = self.ctx.batch_ctx().recv_message();
-        self.ctx.handle(&rc, cq, reader);
-=======
         let reader = self.ctx.batch_ctx_mut().recv_message();
         self.ctx.handle(&mut rc, cq, reader);
->>>>>>> 3cb9de5c
         server::request_call(rc, cq);
     }
 }
